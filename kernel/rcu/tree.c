--- conflicted
+++ resolved
@@ -313,8 +313,6 @@
 			 bool *isidle, unsigned long *maxj);
 static void force_quiescent_state(struct rcu_state *rsp);
 static int rcu_pending(void);
-<<<<<<< HEAD
-=======
 
 /*
  * Return the number of RCU batches started thus far for debug & stats.
@@ -351,7 +349,6 @@
 	return rcu_state_p->completed;
 }
 EXPORT_SYMBOL_GPL(rcu_batches_completed);
->>>>>>> 71f55432
 
 /*
  * Return the number of RCU-sched batches completed thus far for debug & stats.
