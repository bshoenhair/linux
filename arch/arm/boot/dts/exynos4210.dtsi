/*
 * Samsung's Exynos4210 SoC device tree source
 *
 * Copyright (c) 2010-2011 Samsung Electronics Co., Ltd.
 *		http://www.samsung.com
 * Copyright (c) 2010-2011 Linaro Ltd.
 *		www.linaro.org
 *
 * Samsung's Exynos4210 SoC device nodes are listed in this file. Exynos4210
 * based board files can include this file and provide values for board specfic
 * bindings.
 *
 * Note: This file does not include device nodes for all the controllers in
 * Exynos4210 SoC. As device tree coverage for Exynos4210 increases, additional
 * nodes can be added to this file.
 *
 * This program is free software; you can redistribute it and/or modify
 * it under the terms of the GNU General Public License version 2 as
 * published by the Free Software Foundation.
*/

/include/ "exynos4.dtsi"
/include/ "exynos4210-pinctrl.dtsi"

/ {
	compatible = "samsung,exynos4210";

	aliases {
		pinctrl0 = &pinctrl_0;
		pinctrl1 = &pinctrl_1;
		pinctrl2 = &pinctrl_2;
	};

	pd_lcd1: lcd1-power-domain@10023CA0 {
		compatible = "samsung,exynos4210-pd";
		reg = <0x10023CA0 0x20>;
	};

	gic:interrupt-controller@10490000 {
		cpu-offset = <0x8000>;
	};

	combiner:interrupt-controller@10440000 {
		interrupts = <0 0 0>, <0 1 0>, <0 2 0>, <0 3 0>,
			     <0 4 0>, <0 5 0>, <0 6 0>, <0 7 0>,
			     <0 8 0>, <0 9 0>, <0 10 0>, <0 11 0>,
			     <0 12 0>, <0 13 0>, <0 14 0>, <0 15 0>;
	};

	mct@10050000 {
		compatible = "samsung,exynos4210-mct";
		reg = <0x10050000 0x800>;
		interrupt-controller;
		#interrups-cells = <2>;
		interrupt-parent = <&mct_map>;
		interrupts = <0 0>, <1 0>, <2 0>, <3 0>,
			     <4 0>, <5 0>;
<<<<<<< HEAD
=======
		clocks = <&clock 3>, <&clock 344>;
		clock-names = "fin_pll", "mct";
>>>>>>> da821eb7

		mct_map: mct-map {
			#interrupt-cells = <2>;
			#address-cells = <0>;
			#size-cells = <0>;
			interrupt-map = <0x0 0 &gic 0 57 0>,
					<0x1 0 &gic 0 69 0>,
					<0x2 0 &combiner 12 6>,
					<0x3 0 &combiner 12 7>,
					<0x4 0 &gic 0 42 0>,
					<0x5 0 &gic 0 48 0>;
		};
	};

<<<<<<< HEAD
=======
	clock: clock-controller@0x10030000 {
		compatible = "samsung,exynos4210-clock";
		reg = <0x10030000 0x20000>;
		#clock-cells = <1>;
	};

>>>>>>> da821eb7
	pinctrl_0: pinctrl@11400000 {
		compatible = "samsung,exynos4210-pinctrl";
		reg = <0x11400000 0x1000>;
		interrupts = <0 47 0>;
	};

	pinctrl_1: pinctrl@11000000 {
		compatible = "samsung,exynos4210-pinctrl";
		reg = <0x11000000 0x1000>;
		interrupts = <0 46 0>;

		wakup_eint: wakeup-interrupt-controller {
			compatible = "samsung,exynos4210-wakeup-eint";
			interrupt-parent = <&gic>;
			interrupts = <0 32 0>;
		};
	};

	pinctrl_2: pinctrl@03860000 {
		compatible = "samsung,exynos4210-pinctrl";
		reg = <0x03860000 0x1000>;
	};

	tmu@100C0000 {
		compatible = "samsung,exynos4210-tmu";
		interrupt-parent = <&combiner>;
		reg = <0x100C0000 0x100>;
		interrupts = <2 4>;
	};
};<|MERGE_RESOLUTION|>--- conflicted
+++ resolved
@@ -55,11 +55,8 @@
 		interrupt-parent = <&mct_map>;
 		interrupts = <0 0>, <1 0>, <2 0>, <3 0>,
 			     <4 0>, <5 0>;
-<<<<<<< HEAD
-=======
 		clocks = <&clock 3>, <&clock 344>;
 		clock-names = "fin_pll", "mct";
->>>>>>> da821eb7
 
 		mct_map: mct-map {
 			#interrupt-cells = <2>;
@@ -74,15 +71,12 @@
 		};
 	};
 
-<<<<<<< HEAD
-=======
 	clock: clock-controller@0x10030000 {
 		compatible = "samsung,exynos4210-clock";
 		reg = <0x10030000 0x20000>;
 		#clock-cells = <1>;
 	};
 
->>>>>>> da821eb7
 	pinctrl_0: pinctrl@11400000 {
 		compatible = "samsung,exynos4210-pinctrl";
 		reg = <0x11400000 0x1000>;
