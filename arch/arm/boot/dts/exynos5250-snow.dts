/*
 * Google Snow board device tree source
 *
 * Copyright (c) 2012 Google, Inc
 *
 * This program is free software; you can redistribute it and/or modify
 * it under the terms of the GNU General Public License version 2 as
 * published by the Free Software Foundation.
 */

/dts-v1/;
#include <dt-bindings/gpio/gpio.h>
#include <dt-bindings/clock/maxim,max77686.h>
#include <dt-bindings/interrupt-controller/irq.h>
#include <dt-bindings/input/input.h>
#include "exynos5250.dtsi"

/ {
	model = "Google Snow";
	compatible = "google,snow", "samsung,exynos5250", "samsung,exynos5";

	aliases {
		i2c104 = &i2c_104;
	};

	memory {
		reg = <0x40000000 0x80000000>;
	};

	chosen {
		bootargs = "console=tty1";
	};

	gpio-keys {
		compatible = "gpio-keys";

		power {
			label = "Power";
			gpios = <&gpx1 3 GPIO_ACTIVE_LOW>;
			linux,code = <KEY_POWER>;
			gpio-key,wakeup;
		};

		lid-switch {
			label = "Lid";
			gpios = <&gpx3 5 GPIO_ACTIVE_LOW>;
			linux,input-type = <5>; /* EV_SW */
			linux,code = <0>; /* SW_LID */
			debounce-interval = <1>;
			gpio-key,wakeup;
		};
	};

	vbat: vbat-fixed-regulator {
		compatible = "regulator-fixed";
		regulator-name = "vbat-supply";
		regulator-boot-on;
	};

	i2c-arbitrator {
		compatible = "i2c-arb-gpio-challenge";
		#address-cells = <1>;
		#size-cells = <0>;

		i2c-parent = <&{/i2c@12CA0000}>;

		our-claim-gpio = <&gpf0 3 GPIO_ACTIVE_LOW>;
		their-claim-gpios = <&gpe0 4 GPIO_ACTIVE_LOW>;
		slew-delay-us = <10>;
		wait-retry-us = <3000>;
		wait-free-us = <50000>;

		pinctrl-names = "default";
		pinctrl-0 = <&arb_our_claim &arb_their_claim>;

		/* Use ID 104 as a hint that we're on physical bus 4 */
		i2c_104: i2c@0 {
			reg = <0>;
			#address-cells = <1>;
			#size-cells = <0>;

			battery: sbs-battery@b {
				compatible = "sbs,sbs-battery";
				reg = <0xb>;
				sbs,poll-retry-count = <1>;
			};

			cros_ec: embedded-controller {
				compatible = "google,cros-ec-i2c";
				reg = <0x1e>;
				interrupts = <6 IRQ_TYPE_NONE>;
				interrupt-parent = <&gpx1>;
				pinctrl-names = "default";
				pinctrl-0 = <&ec_irq>;
				wakeup-source;
			};

			power-regulator {
				compatible = "ti,tps65090";
				reg = <0x48>;

				/*
				 * Config irq to disable internal pulls
				 * even though we run in polling mode.
				 */
				pinctrl-names = "default";
				pinctrl-0 = <&tps65090_irq>;

				vsys1-supply = <&vbat>;
				vsys2-supply = <&vbat>;
				vsys3-supply = <&vbat>;
				infet1-supply = <&vbat>;
				infet2-supply = <&vbat>;
				infet3-supply = <&vbat>;
				infet4-supply = <&vbat>;
				infet5-supply = <&vbat>;
				infet6-supply = <&vbat>;
				infet7-supply = <&vbat>;
				vsys-l1-supply = <&vbat>;
				vsys-l2-supply = <&vbat>;

				regulators {
					dcdc1 {
						ti,enable-ext-control;
					};
					dcdc2 {
						ti,enable-ext-control;
					};
					dcdc3 {
						ti,enable-ext-control;
					};
					fet1: fet1 {
						regulator-name = "vcd_led";
						ti,overcurrent-wait = <3>;
					};
					tps65090_fet2: fet2 {
						regulator-name = "video_mid";
						regulator-always-on;
						ti,overcurrent-wait = <3>;
					};
					fet3 {
						regulator-name = "wwan_r";
						regulator-always-on;
						ti,overcurrent-wait = <3>;
					};
					fet4 {
						regulator-name = "sdcard";
						ti,overcurrent-wait = <3>;
					};
					fet5 {
						regulator-name = "camout";
						regulator-always-on;
						ti,overcurrent-wait = <3>;
					};
					fet6: fet6 {
						regulator-name = "lcd_vdd";
						ti,overcurrent-wait = <3>;
					};
					tps65090_fet7: fet7 {
						regulator-name = "video_mid_1a";
						regulator-always-on;
						ti,overcurrent-wait = <3>;
					};
					ldo1 {
					};
					ldo2 {
					};
				};

				charger {
					compatible = "ti,tps65090-charger";
				};
			};
		};
	};

	i2c@12CD0000 {
		ptn3460: lvds-bridge@20 {
			compatible = "nxp,ptn3460";
			reg = <0x20>;
			powerdown-gpios = <&gpy2 5 GPIO_ACTIVE_HIGH>;
			reset-gpios = <&gpx1 5 GPIO_ACTIVE_HIGH>;
			edid-emulation = <5>;
			panel = <&panel>;
		};
	};

	sound {
		compatible = "google,snow-audio-max98095";

		samsung,model = "Snow-I2S-MAX98095";
		samsung,i2s-controller = <&i2s0>;
		samsung,audio-codec = <&max98095>;
	};

	usb3_vbus_reg: regulator-usb3 {
		compatible = "regulator-fixed";
		regulator-name = "P5.0V_USB3CON";
		regulator-min-microvolt = <5000000>;
		regulator-max-microvolt = <5000000>;
		gpio = <&gpx2 7 GPIO_ACTIVE_HIGH>;
		pinctrl-names = "default";
		pinctrl-0 = <&usb3_vbus_en>;
		enable-active-high;
	};

	fixed-rate-clocks {
		xxti {
			compatible = "samsung,clock-xxti";
			clock-frequency = <24000000>;
		};
	};

	backlight: backlight {
		compatible = "pwm-backlight";
		pwms = <&pwm 0 1000000 0>;
		brightness-levels = <0 100 500 1000 1500 2000 2500 2800>;
		default-brightness-level = <7>;
		enable-gpios = <&gpx3 0 GPIO_ACTIVE_HIGH>;
		power-supply = <&fet1>;
		pinctrl-0 = <&pwm0_out>;
		pinctrl-names = "default";
	};

	panel: panel {
		compatible = "auo,b116xw03";
		power-supply = <&fet6>;
		backlight = <&backlight>;
	};
};

&dp {
	status = "okay";
	pinctrl-names = "default";
	pinctrl-0 = <&dp_hpd>;
	samsung,color-space = <0>;
	samsung,dynamic-range = <0>;
	samsung,ycbcr-coeff = <0>;
	samsung,color-depth = <1>;
	samsung,link-rate = <0x0a>;
	samsung,lane-count = <2>;
	samsung,hpd-gpio = <&gpx0 7 GPIO_ACTIVE_HIGH>;
	bridge = <&ptn3460>;
};

&ehci {
	samsung,vbus-gpio = <&gpx1 1 GPIO_ACTIVE_HIGH>;
};

&fimd {
	status = "okay";
	samsung,invert-vclk;
};

&hdmi {
	hpd-gpio = <&gpx3 7 GPIO_ACTIVE_HIGH>;
	pinctrl-names = "default";
	pinctrl-0 = <&hdmi_hpd_irq>;
	phy = <&hdmiphy>;
	ddc = <&i2c_2>;
	hdmi-en-supply = <&tps65090_fet7>;
	vdd-supply = <&ldo8_reg>;
	vdd_osc-supply = <&ldo10_reg>;
	vdd_pll-supply = <&ldo8_reg>;
};

&i2c_0 {
	status = "okay";
	samsung,i2c-sda-delay = <100>;
	samsung,i2c-max-bus-freq = <378000>;

	max77686: max77686@09 {
		compatible = "maxim,max77686";
		interrupt-parent = <&gpx3>;
		interrupts = <2 IRQ_TYPE_NONE>;
		pinctrl-names = "default";
		pinctrl-0 = <&max77686_irq>;
		wakeup-source;
		reg = <0x09>;
		#clock-cells = <1>;

		voltage-regulators {
			ldo1_reg: LDO1 {
				regulator-name = "P1.0V_LDO_OUT1";
				regulator-min-microvolt = <1000000>;
				regulator-max-microvolt = <1000000>;
				regulator-always-on;
			};

			ldo2_reg: LDO2 {
				regulator-name = "P1.8V_LDO_OUT2";
				regulator-min-microvolt = <1800000>;
				regulator-max-microvolt = <1800000>;
				regulator-always-on;
			};

			ldo3_reg: LDO3 {
				regulator-name = "P1.8V_LDO_OUT3";
				regulator-min-microvolt = <1800000>;
				regulator-max-microvolt = <1800000>;
				regulator-always-on;
			};

			ldo7_reg: LDO7 {
				regulator-name = "P1.1V_LDO_OUT7";
				regulator-min-microvolt = <1100000>;
				regulator-max-microvolt = <1100000>;
				regulator-always-on;
			};

			ldo8_reg: LDO8 {
				regulator-name = "P1.0V_LDO_OUT8";
				regulator-min-microvolt = <1000000>;
				regulator-max-microvolt = <1000000>;
				regulator-always-on;
			};

			ldo10_reg: LDO10 {
				regulator-name = "P1.8V_LDO_OUT10";
				regulator-min-microvolt = <1800000>;
				regulator-max-microvolt = <1800000>;
				regulator-always-on;
			};

			ldo12_reg: LDO12 {
				regulator-name = "P3.0V_LDO_OUT12";
				regulator-min-microvolt = <3000000>;
				regulator-max-microvolt = <3000000>;
				regulator-always-on;
			};

			ldo14_reg: LDO14 {
				regulator-name = "P1.8V_LDO_OUT14";
				regulator-min-microvolt = <1800000>;
				regulator-max-microvolt = <1800000>;
				regulator-always-on;
			};

			ldo15_reg: LDO15 {
				regulator-name = "P1.0V_LDO_OUT15";
				regulator-min-microvolt = <1000000>;
				regulator-max-microvolt = <1000000>;
				regulator-always-on;
			};

			ldo16_reg: LDO16 {
				regulator-name = "P1.8V_LDO_OUT16";
				regulator-min-microvolt = <1800000>;
				regulator-max-microvolt = <1800000>;
				regulator-always-on;
			};

			buck1_reg: BUCK1 {
				regulator-name = "vdd_mif";
				regulator-min-microvolt = <950000>;
				regulator-max-microvolt = <1300000>;
				regulator-always-on;
				regulator-boot-on;
			};

			buck2_reg: BUCK2 {
				regulator-name = "vdd_arm";
				regulator-min-microvolt = <850000>;
				regulator-max-microvolt = <1350000>;
				regulator-always-on;
				regulator-boot-on;
			};

			buck3_reg: BUCK3 {
				regulator-name = "vdd_int";
				regulator-min-microvolt = <900000>;
				regulator-max-microvolt = <1200000>;
				regulator-always-on;
				regulator-boot-on;
			};

			buck4_reg: BUCK4 {
				regulator-name = "vdd_g3d";
				regulator-min-microvolt = <850000>;
				regulator-max-microvolt = <1300000>;
				regulator-always-on;
				regulator-boot-on;
			};

			buck5_reg: BUCK5 {
				regulator-name = "P1.8V_BUCK_OUT5";
				regulator-min-microvolt = <1800000>;
				regulator-max-microvolt = <1800000>;
				regulator-always-on;
				regulator-boot-on;
			};

			buck6_reg: BUCK6 {
				regulator-name = "P1.35V_BUCK_OUT6";
				regulator-min-microvolt = <1350000>;
				regulator-max-microvolt = <1350000>;
				regulator-always-on;
			};

			buck7_reg: BUCK7 {
				regulator-name = "P2.0V_BUCK_OUT7";
				regulator-min-microvolt = <2000000>;
				regulator-max-microvolt = <2000000>;
				regulator-always-on;
			};

			buck8_reg: BUCK8 {
				regulator-name = "P2.85V_BUCK_OUT8";
				regulator-min-microvolt = <2850000>;
				regulator-max-microvolt = <2850000>;
				regulator-always-on;
			};
		};
	};
};

&i2c_1 {
	status = "okay";
	samsung,i2c-sda-delay = <100>;
	samsung,i2c-max-bus-freq = <378000>;

	trackpad {
		reg = <0x67>;
		compatible = "cypress,cyapa";
		interrupts = <2 IRQ_TYPE_NONE>;
		interrupt-parent = <&gpx1>;
		wakeup-source;
	};
};

/*
 * Disabled pullups since external part has its own pullups and
 * double-pulling gets us out of spec in some cases.
 */
&i2c2_bus {
	samsung,pin-pud = <0>;
};

&i2c_2 {
	status = "okay";
	samsung,i2c-sda-delay = <100>;
	samsung,i2c-max-bus-freq = <66000>;

	hdmiddc@50 {
		compatible = "samsung,exynos4210-hdmiddc";
		reg = <0x50>;
	};
};

&i2c_3 {
	status = "okay";
	samsung,i2c-sda-delay = <100>;
	samsung,i2c-max-bus-freq = <66000>;
};

&i2c_4 {
	status = "okay";
	samsung,i2c-sda-delay = <100>;
	samsung,i2c-max-bus-freq = <66000>;
};

&i2c_5 {
	status = "okay";
	samsung,i2c-sda-delay = <100>;
	samsung,i2c-max-bus-freq = <66000>;
};

&i2c_7 {
	status = "okay";
	samsung,i2c-sda-delay = <100>;
	samsung,i2c-max-bus-freq = <66000>;

	max98095: codec@11 {
		compatible = "maxim,max98095";
		reg = <0x11>;
		pinctrl-0 = <&max98095_en>;
		pinctrl-names = "default";
	};
};

&i2c_8 {
	status = "okay";
	samsung,i2c-sda-delay = <100>;
	samsung,i2c-max-bus-freq = <378000>;

	hdmiphy: hdmiphy@38 {
		compatible = "samsung,exynos4212-hdmiphy";
		reg = <0x38>;
	};
};

&i2s0 {
	status = "okay";
};

&mmc_0 {
	status = "okay";
	num-slots = <1>;
	broken-cd;
	card-detect-delay = <200>;
	samsung,dw-mshc-ciu-div = <3>;
	samsung,dw-mshc-sdr-timing = <2 3>;
	samsung,dw-mshc-ddr-timing = <1 2>;
	pinctrl-names = "default";
	pinctrl-0 = <&sd0_clk &sd0_cmd &sd0_cd &sd0_bus4 &sd0_bus8>;
	bus-width = <8>;
	cap-mmc-highspeed;
};

&mmc_2 {
	status = "okay";
	num-slots = <1>;
	card-detect-delay = <200>;
	samsung,dw-mshc-ciu-div = <3>;
	samsung,dw-mshc-sdr-timing = <2 3>;
	samsung,dw-mshc-ddr-timing = <1 2>;
	pinctrl-names = "default";
	pinctrl-0 = <&sd2_clk &sd2_cmd &sd2_cd &sd2_bus4>;
	bus-width = <4>;
	wp-gpios = <&gpc2 1 GPIO_ACTIVE_HIGH>;
	cap-sd-highspeed;
};

/*
 * On Snow we've got SIP WiFi and so can keep drive strengths low to
 * reduce EMI.
 */
&mmc_3 {
	status = "okay";
	num-slots = <1>;
	broken-cd;
	card-detect-delay = <200>;
	samsung,dw-mshc-ciu-div = <3>;
	samsung,dw-mshc-sdr-timing = <2 3>;
	samsung,dw-mshc-ddr-timing = <1 2>;
	pinctrl-names = "default";
	pinctrl-0 = <&sd3_clk &sd3_cmd &sd3_bus4>;
	bus-width = <4>;
	cap-sd-highspeed;
};

&pinctrl_0 {
	ec_irq: ec-irq {
		samsung,pins = "gpx1-6";
		samsung,pin-function = <0>;
		samsung,pin-pud = <0>;
		samsung,pin-drv = <0>;
	};

	max98095_en: max98095-en {
		samsung,pins = "gpx1-7";
		samsung,pin-function = <0>;
		samsung,pin-pud = <3>;
		samsung,pin-drv = <0>;
	};

	tps65090_irq: tps65090-irq {
		samsung,pins = "gpx2-6";
		samsung,pin-function = <0>;
		samsung,pin-pud = <0>;
		samsung,pin-drv = <0>;
	};

	usb3_vbus_en: usb3-vbus-en {
		samsung,pins = "gpx2-7";
		samsung,pin-function = <1>;
		samsung,pin-pud = <0>;
		samsung,pin-drv = <0>;
	};

	max77686_irq: max77686-irq {
		samsung,pins = "gpx3-2";
		samsung,pin-function = <0>;
		samsung,pin-pud = <0>;
		samsung,pin-drv = <0>;
	};

	hdmi_hpd_irq: hdmi-hpd-irq {
		samsung,pins = "gpx3-7";
		samsung,pin-function = <0>;
		samsung,pin-pud = <1>;
		samsung,pin-drv = <0>;
	};
};

&pinctrl_1 {
	arb_their_claim: arb-their-claim {
		samsung,pins = "gpe0-4";
		samsung,pin-function = <0>;
		samsung,pin-pud = <3>;
		samsung,pin-drv = <0>;
	};

	arb_our_claim: arb-our-claim {
		samsung,pins = "gpf0-3";
		samsung,pin-function = <1>;
		samsung,pin-pud = <0>;
		samsung,pin-drv = <0>;
	};
};

&rtc {
	status = "okay";
	clocks = <&clock CLK_RTC>, <&max77686 MAX77686_CLK_AP>;
	clock-names = "rtc", "rtc_src";
};

&sd3_bus4 {
	samsung,pin-drv = <0>;
};

&sd3_clk {
	samsung,pin-drv = <0>;
};

&sd3_cmd {
	samsung,pin-pud = <3>;
	samsung,pin-drv = <0>;
};

&spi_1 {
	status = "okay";
	samsung,spi-src-clk = <0>;
	num-cs = <1>;
};

<<<<<<< HEAD
&usbdrd_phy {
	vbus-supply = <&usb3_vbus_reg>;
=======
&usbdrd_dwc3 {
	dr_mode = "host";
>>>>>>> 0526f276
};

#include "cros-ec-keyboard.dtsi"<|MERGE_RESOLUTION|>--- conflicted
+++ resolved
@@ -624,13 +624,12 @@
 	num-cs = <1>;
 };
 
-<<<<<<< HEAD
 &usbdrd_phy {
 	vbus-supply = <&usb3_vbus_reg>;
-=======
+};
+
 &usbdrd_dwc3 {
 	dr_mode = "host";
->>>>>>> 0526f276
 };
 
 #include "cros-ec-keyboard.dtsi"