--- conflicted
+++ resolved
@@ -114,29 +114,6 @@
 #define S5P_CHECK_AFTR  0xFCBA0D10
 #define S5P_CHECK_SLEEP 0x00000BAD
 
-<<<<<<< HEAD
-/* Ext-GIC nIRQ/nFIQ is the only wakeup source in AFTR */
-static void exynos_set_wakeupmask(long mask)
-{
-	pmu_raw_writel(mask, S5P_WAKEUP_MASK);
-}
-
-static void exynos_cpu_set_boot_vector(long flags)
-{
-	__raw_writel(virt_to_phys(exynos_cpu_resume), EXYNOS_BOOT_VECTOR_ADDR);
-	__raw_writel(flags, EXYNOS_BOOT_VECTOR_FLAG);
-}
-
-void exynos_enter_aftr(void)
-{
-	exynos_set_wakeupmask(0x0000ff3e);
-	exynos_cpu_set_boot_vector(S5P_CHECK_AFTR);
-	/* Set value of power down register for aftr mode */
-	exynos_sys_powerdown_conf(SYS_AFTR);
-}
-
-=======
->>>>>>> 7d1311b9
 /* For Cortex-A9 Diagnostic and Power control register */
 static unsigned int save_arm_register[2];
 
@@ -294,19 +271,6 @@
 	/* ensure at least INFORM0 has the resume address */
 
 	pmu_raw_writel(virt_to_phys(exynos_cpu_resume), S5P_INFORM0);
-<<<<<<< HEAD
-}
-
-static void exynos_pm_central_suspend(void)
-{
-	unsigned long tmp;
-
-	/* Setting Central Sequence Register for power down mode */
-	tmp = pmu_raw_readl(S5P_CENTRAL_SEQ_CONFIGURATION);
-	tmp &= ~S5P_CENTRAL_LOWPWR_CFG;
-	pmu_raw_writel(tmp, S5P_CENTRAL_SEQ_CONFIGURATION);
-=======
->>>>>>> 7d1311b9
 }
 
 static int exynos_pm_suspend(void)
@@ -326,32 +290,6 @@
 	return 0;
 }
 
-<<<<<<< HEAD
-static int exynos_pm_central_resume(void)
-{
-	unsigned long tmp;
-
-	/*
-	 * If PMU failed while entering sleep mode, WFI will be
-	 * ignored by PMU and then exiting cpu_do_idle().
-	 * S5P_CENTRAL_LOWPWR_CFG bit will not be set automatically
-	 * in this situation.
-	 */
-	tmp = pmu_raw_readl(S5P_CENTRAL_SEQ_CONFIGURATION);
-	if (!(tmp & S5P_CENTRAL_LOWPWR_CFG)) {
-		tmp |= S5P_CENTRAL_LOWPWR_CFG;
-		pmu_raw_writel(tmp, S5P_CENTRAL_SEQ_CONFIGURATION);
-		/* clear the wakeup state register */
-		pmu_raw_writel(0x0, S5P_WAKEUP_STAT);
-		/* No need to perform below restore code */
-		return -1;
-	}
-
-	return 0;
-}
-
-=======
->>>>>>> 7d1311b9
 static void exynos_pm_resume(void)
 {
 	if (exynos_pm_central_resume())
