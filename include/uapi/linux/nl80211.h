#ifndef __LINUX_NL80211_H
#define __LINUX_NL80211_H
/*
 * 802.11 netlink interface public header
 *
 * Copyright 2006-2010 Johannes Berg <johannes@sipsolutions.net>
 * Copyright 2008 Michael Wu <flamingice@sourmilk.net>
 * Copyright 2008 Luis Carlos Cobo <luisca@cozybit.com>
 * Copyright 2008 Michael Buesch <m@bues.ch>
 * Copyright 2008, 2009 Luis R. Rodriguez <lrodriguez@atheros.com>
 * Copyright 2008 Jouni Malinen <jouni.malinen@atheros.com>
 * Copyright 2008 Colin McCabe <colin@cozybit.com>
 *
 * Permission to use, copy, modify, and/or distribute this software for any
 * purpose with or without fee is hereby granted, provided that the above
 * copyright notice and this permission notice appear in all copies.
 *
 * THE SOFTWARE IS PROVIDED "AS IS" AND THE AUTHOR DISCLAIMS ALL WARRANTIES
 * WITH REGARD TO THIS SOFTWARE INCLUDING ALL IMPLIED WARRANTIES OF
 * MERCHANTABILITY AND FITNESS. IN NO EVENT SHALL THE AUTHOR BE LIABLE FOR
 * ANY SPECIAL, DIRECT, INDIRECT, OR CONSEQUENTIAL DAMAGES OR ANY DAMAGES
 * WHATSOEVER RESULTING FROM LOSS OF USE, DATA OR PROFITS, WHETHER IN AN
 * ACTION OF CONTRACT, NEGLIGENCE OR OTHER TORTIOUS ACTION, ARISING OUT OF
 * OR IN CONNECTION WITH THE USE OR PERFORMANCE OF THIS SOFTWARE.
 *
 */

#include <linux/types.h>

#define NL80211_GENL_NAME "nl80211"

/**
 * DOC: Station handling
 *
 * Stations are added per interface, but a special case exists with VLAN
 * interfaces. When a station is bound to an AP interface, it may be moved
 * into a VLAN identified by a VLAN interface index (%NL80211_ATTR_STA_VLAN).
 * The station is still assumed to belong to the AP interface it was added
 * to.
 *
 * Station handling varies per interface type and depending on the driver's
 * capabilities.
 *
 * For drivers supporting TDLS with external setup (WIPHY_FLAG_SUPPORTS_TDLS
 * and WIPHY_FLAG_TDLS_EXTERNAL_SETUP), the station lifetime is as follows:
 *  - a setup station entry is added, not yet authorized, without any rate
 *    or capability information, this just exists to avoid race conditions
 *  - when the TDLS setup is done, a single NL80211_CMD_SET_STATION is valid
 *    to add rate and capability information to the station and at the same
 *    time mark it authorized.
 *  - %NL80211_TDLS_ENABLE_LINK is then used
 *  - after this, the only valid operation is to remove it by tearing down
 *    the TDLS link (%NL80211_TDLS_DISABLE_LINK)
 *
 * TODO: need more info for other interface types
 */

/**
 * DOC: Frame transmission/registration support
 *
 * Frame transmission and registration support exists to allow userspace
 * management entities such as wpa_supplicant react to management frames
 * that are not being handled by the kernel. This includes, for example,
 * certain classes of action frames that cannot be handled in the kernel
 * for various reasons.
 *
 * Frame registration is done on a per-interface basis and registrations
 * cannot be removed other than by closing the socket. It is possible to
 * specify a registration filter to register, for example, only for a
 * certain type of action frame. In particular with action frames, those
 * that userspace registers for will not be returned as unhandled by the
 * driver, so that the registered application has to take responsibility
 * for doing that.
 *
 * The type of frame that can be registered for is also dependent on the
 * driver and interface type. The frame types are advertised in wiphy
 * attributes so applications know what to expect.
 *
 * NOTE: When an interface changes type while registrations are active,
 *       these registrations are ignored until the interface type is
 *       changed again. This means that changing the interface type can
 *       lead to a situation that couldn't otherwise be produced, but
 *       any such registrations will be dormant in the sense that they
 *       will not be serviced, i.e. they will not receive any frames.
 *
 * Frame transmission allows userspace to send for example the required
 * responses to action frames. It is subject to some sanity checking,
 * but many frames can be transmitted. When a frame was transmitted, its
 * status is indicated to the sending socket.
 *
 * For more technical details, see the corresponding command descriptions
 * below.
 */

/**
 * DOC: Virtual interface / concurrency capabilities
 *
 * Some devices are able to operate with virtual MACs, they can have
 * more than one virtual interface. The capability handling for this
 * is a bit complex though, as there may be a number of restrictions
 * on the types of concurrency that are supported.
 *
 * To start with, each device supports the interface types listed in
 * the %NL80211_ATTR_SUPPORTED_IFTYPES attribute, but by listing the
 * types there no concurrency is implied.
 *
 * Once concurrency is desired, more attributes must be observed:
 * To start with, since some interface types are purely managed in
 * software, like the AP-VLAN type in mac80211 for example, there's
 * an additional list of these, they can be added at any time and
 * are only restricted by some semantic restrictions (e.g. AP-VLAN
 * cannot be added without a corresponding AP interface). This list
 * is exported in the %NL80211_ATTR_SOFTWARE_IFTYPES attribute.
 *
 * Further, the list of supported combinations is exported. This is
 * in the %NL80211_ATTR_INTERFACE_COMBINATIONS attribute. Basically,
 * it exports a list of "groups", and at any point in time the
 * interfaces that are currently active must fall into any one of
 * the advertised groups. Within each group, there are restrictions
 * on the number of interfaces of different types that are supported
 * and also the number of different channels, along with potentially
 * some other restrictions. See &enum nl80211_if_combination_attrs.
 *
 * All together, these attributes define the concurrency of virtual
 * interfaces that a given device supports.
 */

/**
 * DOC: packet coalesce support
 *
 * In most cases, host that receives IPv4 and IPv6 multicast/broadcast
 * packets does not do anything with these packets. Therefore the
 * reception of these unwanted packets causes unnecessary processing
 * and power consumption.
 *
 * Packet coalesce feature helps to reduce number of received interrupts
 * to host by buffering these packets in firmware/hardware for some
 * predefined time. Received interrupt will be generated when one of the
 * following events occur.
 * a) Expiration of hardware timer whose expiration time is set to maximum
 * coalescing delay of matching coalesce rule.
 * b) Coalescing buffer in hardware reaches it's limit.
 * c) Packet doesn't match any of the configured coalesce rules.
 *
 * User needs to configure following parameters for creating a coalesce
 * rule.
 * a) Maximum coalescing delay
 * b) List of packet patterns which needs to be matched
 * c) Condition for coalescence. pattern 'match' or 'no match'
 * Multiple such rules can be created.
 */

/**
 * enum nl80211_commands - supported nl80211 commands
 *
 * @NL80211_CMD_UNSPEC: unspecified command to catch errors
 *
 * @NL80211_CMD_GET_WIPHY: request information about a wiphy or dump request
 *	to get a list of all present wiphys.
 * @NL80211_CMD_SET_WIPHY: set wiphy parameters, needs %NL80211_ATTR_WIPHY or
 *	%NL80211_ATTR_IFINDEX; can be used to set %NL80211_ATTR_WIPHY_NAME,
 *	%NL80211_ATTR_WIPHY_TXQ_PARAMS, %NL80211_ATTR_WIPHY_FREQ (and the
 *	attributes determining the channel width; this is used for setting
 *	monitor mode channel),  %NL80211_ATTR_WIPHY_RETRY_SHORT,
 *	%NL80211_ATTR_WIPHY_RETRY_LONG, %NL80211_ATTR_WIPHY_FRAG_THRESHOLD,
 *	and/or %NL80211_ATTR_WIPHY_RTS_THRESHOLD.
 *	However, for setting the channel, see %NL80211_CMD_SET_CHANNEL
 *	instead, the support here is for backward compatibility only.
 * @NL80211_CMD_NEW_WIPHY: Newly created wiphy, response to get request
 *	or rename notification. Has attributes %NL80211_ATTR_WIPHY and
 *	%NL80211_ATTR_WIPHY_NAME.
 * @NL80211_CMD_DEL_WIPHY: Wiphy deleted. Has attributes
 *	%NL80211_ATTR_WIPHY and %NL80211_ATTR_WIPHY_NAME.
 *
 * @NL80211_CMD_GET_INTERFACE: Request an interface's configuration;
 *	either a dump request on a %NL80211_ATTR_WIPHY or a specific get
 *	on an %NL80211_ATTR_IFINDEX is supported.
 * @NL80211_CMD_SET_INTERFACE: Set type of a virtual interface, requires
 *	%NL80211_ATTR_IFINDEX and %NL80211_ATTR_IFTYPE.
 * @NL80211_CMD_NEW_INTERFACE: Newly created virtual interface or response
 *	to %NL80211_CMD_GET_INTERFACE. Has %NL80211_ATTR_IFINDEX,
 *	%NL80211_ATTR_WIPHY and %NL80211_ATTR_IFTYPE attributes. Can also
 *	be sent from userspace to request creation of a new virtual interface,
 *	then requires attributes %NL80211_ATTR_WIPHY, %NL80211_ATTR_IFTYPE and
 *	%NL80211_ATTR_IFNAME.
 * @NL80211_CMD_DEL_INTERFACE: Virtual interface was deleted, has attributes
 *	%NL80211_ATTR_IFINDEX and %NL80211_ATTR_WIPHY. Can also be sent from
 *	userspace to request deletion of a virtual interface, then requires
 *	attribute %NL80211_ATTR_IFINDEX.
 *
 * @NL80211_CMD_GET_KEY: Get sequence counter information for a key specified
 *	by %NL80211_ATTR_KEY_IDX and/or %NL80211_ATTR_MAC.
 * @NL80211_CMD_SET_KEY: Set key attributes %NL80211_ATTR_KEY_DEFAULT,
 *	%NL80211_ATTR_KEY_DEFAULT_MGMT, or %NL80211_ATTR_KEY_THRESHOLD.
 * @NL80211_CMD_NEW_KEY: add a key with given %NL80211_ATTR_KEY_DATA,
 *	%NL80211_ATTR_KEY_IDX, %NL80211_ATTR_MAC, %NL80211_ATTR_KEY_CIPHER,
 *	and %NL80211_ATTR_KEY_SEQ attributes.
 * @NL80211_CMD_DEL_KEY: delete a key identified by %NL80211_ATTR_KEY_IDX
 *	or %NL80211_ATTR_MAC.
 *
 * @NL80211_CMD_GET_BEACON: (not used)
 * @NL80211_CMD_SET_BEACON: change the beacon on an access point interface
 *	using the %NL80211_ATTR_BEACON_HEAD and %NL80211_ATTR_BEACON_TAIL
 *	attributes. For drivers that generate the beacon and probe responses
 *	internally, the following attributes must be provided: %NL80211_ATTR_IE,
 *	%NL80211_ATTR_IE_PROBE_RESP and %NL80211_ATTR_IE_ASSOC_RESP.
 * @NL80211_CMD_START_AP: Start AP operation on an AP interface, parameters
 *	are like for %NL80211_CMD_SET_BEACON, and additionally parameters that
 *	do not change are used, these include %NL80211_ATTR_BEACON_INTERVAL,
 *	%NL80211_ATTR_DTIM_PERIOD, %NL80211_ATTR_SSID,
 *	%NL80211_ATTR_HIDDEN_SSID, %NL80211_ATTR_CIPHERS_PAIRWISE,
 *	%NL80211_ATTR_CIPHER_GROUP, %NL80211_ATTR_WPA_VERSIONS,
 *	%NL80211_ATTR_AKM_SUITES, %NL80211_ATTR_PRIVACY,
 *	%NL80211_ATTR_AUTH_TYPE, %NL80211_ATTR_INACTIVITY_TIMEOUT,
 *	%NL80211_ATTR_ACL_POLICY and %NL80211_ATTR_MAC_ADDRS.
 *	The channel to use can be set on the interface or be given using the
 *	%NL80211_ATTR_WIPHY_FREQ and the attributes determining channel width.
 * @NL80211_CMD_NEW_BEACON: old alias for %NL80211_CMD_START_AP
 * @NL80211_CMD_STOP_AP: Stop AP operation on the given interface
 * @NL80211_CMD_DEL_BEACON: old alias for %NL80211_CMD_STOP_AP
 *
 * @NL80211_CMD_GET_STATION: Get station attributes for station identified by
 *	%NL80211_ATTR_MAC on the interface identified by %NL80211_ATTR_IFINDEX.
 * @NL80211_CMD_SET_STATION: Set station attributes for station identified by
 *	%NL80211_ATTR_MAC on the interface identified by %NL80211_ATTR_IFINDEX.
 * @NL80211_CMD_NEW_STATION: Add a station with given attributes to the
 *	the interface identified by %NL80211_ATTR_IFINDEX.
 * @NL80211_CMD_DEL_STATION: Remove a station identified by %NL80211_ATTR_MAC
 *	or, if no MAC address given, all stations, on the interface identified
 *	by %NL80211_ATTR_IFINDEX. %NL80211_ATTR_MGMT_SUBTYPE and
 *	%NL80211_ATTR_REASON_CODE can optionally be used to specify which type
 *	of disconnection indication should be sent to the station
 *	(Deauthentication or Disassociation frame and reason code for that
 *	frame).
 *
 * @NL80211_CMD_GET_MPATH: Get mesh path attributes for mesh path to
 * 	destination %NL80211_ATTR_MAC on the interface identified by
 * 	%NL80211_ATTR_IFINDEX.
 * @NL80211_CMD_SET_MPATH:  Set mesh path attributes for mesh path to
 * 	destination %NL80211_ATTR_MAC on the interface identified by
 * 	%NL80211_ATTR_IFINDEX.
 * @NL80211_CMD_NEW_MPATH: Create a new mesh path for the destination given by
 *	%NL80211_ATTR_MAC via %NL80211_ATTR_MPATH_NEXT_HOP.
 * @NL80211_CMD_DEL_MPATH: Delete a mesh path to the destination given by
 *	%NL80211_ATTR_MAC.
 * @NL80211_CMD_NEW_PATH: Add a mesh path with given attributes to the
 *	the interface identified by %NL80211_ATTR_IFINDEX.
 * @NL80211_CMD_DEL_PATH: Remove a mesh path identified by %NL80211_ATTR_MAC
 *	or, if no MAC address given, all mesh paths, on the interface identified
 *	by %NL80211_ATTR_IFINDEX.
 * @NL80211_CMD_SET_BSS: Set BSS attributes for BSS identified by
 *	%NL80211_ATTR_IFINDEX.
 *
 * @NL80211_CMD_GET_REG: ask the wireless core to send us its currently set
 * 	regulatory domain.
 * @NL80211_CMD_SET_REG: Set current regulatory domain. CRDA sends this command
 *	after being queried by the kernel. CRDA replies by sending a regulatory
 *	domain structure which consists of %NL80211_ATTR_REG_ALPHA set to our
 *	current alpha2 if it found a match. It also provides
 * 	NL80211_ATTR_REG_RULE_FLAGS, and a set of regulatory rules. Each
 * 	regulatory rule is a nested set of attributes  given by
 * 	%NL80211_ATTR_REG_RULE_FREQ_[START|END] and
 * 	%NL80211_ATTR_FREQ_RANGE_MAX_BW with an attached power rule given by
 * 	%NL80211_ATTR_REG_RULE_POWER_MAX_ANT_GAIN and
 * 	%NL80211_ATTR_REG_RULE_POWER_MAX_EIRP.
 * @NL80211_CMD_REQ_SET_REG: ask the wireless core to set the regulatory domain
 * 	to the specified ISO/IEC 3166-1 alpha2 country code. The core will
 * 	store this as a valid request and then query userspace for it.
 *
 * @NL80211_CMD_GET_MESH_CONFIG: Get mesh networking properties for the
 *	interface identified by %NL80211_ATTR_IFINDEX
 *
 * @NL80211_CMD_SET_MESH_CONFIG: Set mesh networking properties for the
 *      interface identified by %NL80211_ATTR_IFINDEX
 *
 * @NL80211_CMD_SET_MGMT_EXTRA_IE: Set extra IEs for management frames. The
 *	interface is identified with %NL80211_ATTR_IFINDEX and the management
 *	frame subtype with %NL80211_ATTR_MGMT_SUBTYPE. The extra IE data to be
 *	added to the end of the specified management frame is specified with
 *	%NL80211_ATTR_IE. If the command succeeds, the requested data will be
 *	added to all specified management frames generated by
 *	kernel/firmware/driver.
 *	Note: This command has been removed and it is only reserved at this
 *	point to avoid re-using existing command number. The functionality this
 *	command was planned for has been provided with cleaner design with the
 *	option to specify additional IEs in NL80211_CMD_TRIGGER_SCAN,
 *	NL80211_CMD_AUTHENTICATE, NL80211_CMD_ASSOCIATE,
 *	NL80211_CMD_DEAUTHENTICATE, and NL80211_CMD_DISASSOCIATE.
 *
 * @NL80211_CMD_GET_SCAN: get scan results
 * @NL80211_CMD_TRIGGER_SCAN: trigger a new scan with the given parameters
 *	%NL80211_ATTR_TX_NO_CCK_RATE is used to decide whether to send the
 *	probe requests at CCK rate or not.
 * @NL80211_CMD_NEW_SCAN_RESULTS: scan notification (as a reply to
 *	NL80211_CMD_GET_SCAN and on the "scan" multicast group)
 * @NL80211_CMD_SCAN_ABORTED: scan was aborted, for unspecified reasons,
 *	partial scan results may be available
 *
 * @NL80211_CMD_START_SCHED_SCAN: start a scheduled scan at certain
 *	intervals, as specified by %NL80211_ATTR_SCHED_SCAN_INTERVAL.
 *	Like with normal scans, if SSIDs (%NL80211_ATTR_SCAN_SSIDS)
 *	are passed, they are used in the probe requests.  For
 *	broadcast, a broadcast SSID must be passed (ie. an empty
 *	string).  If no SSID is passed, no probe requests are sent and
 *	a passive scan is performed.  %NL80211_ATTR_SCAN_FREQUENCIES,
 *	if passed, define which channels should be scanned; if not
 *	passed, all channels allowed for the current regulatory domain
 *	are used.  Extra IEs can also be passed from the userspace by
 *	using the %NL80211_ATTR_IE attribute.
 * @NL80211_CMD_STOP_SCHED_SCAN: stop a scheduled scan. Returns -ENOENT if
 *	scheduled scan is not running. The caller may assume that as soon
 *	as the call returns, it is safe to start a new scheduled scan again.
 * @NL80211_CMD_SCHED_SCAN_RESULTS: indicates that there are scheduled scan
 *	results available.
 * @NL80211_CMD_SCHED_SCAN_STOPPED: indicates that the scheduled scan has
 *	stopped.  The driver may issue this event at any time during a
 *	scheduled scan.  One reason for stopping the scan is if the hardware
 *	does not support starting an association or a normal scan while running
 *	a scheduled scan.  This event is also sent when the
 *	%NL80211_CMD_STOP_SCHED_SCAN command is received or when the interface
 *	is brought down while a scheduled scan was running.
 *
 * @NL80211_CMD_GET_SURVEY: get survey resuls, e.g. channel occupation
 *      or noise level
 * @NL80211_CMD_NEW_SURVEY_RESULTS: survey data notification (as a reply to
 *	NL80211_CMD_GET_SURVEY and on the "scan" multicast group)
 *
 * @NL80211_CMD_SET_PMKSA: Add a PMKSA cache entry, using %NL80211_ATTR_MAC
 *	(for the BSSID) and %NL80211_ATTR_PMKID.
 * @NL80211_CMD_DEL_PMKSA: Delete a PMKSA cache entry, using %NL80211_ATTR_MAC
 *	(for the BSSID) and %NL80211_ATTR_PMKID.
 * @NL80211_CMD_FLUSH_PMKSA: Flush all PMKSA cache entries.
 *
 * @NL80211_CMD_REG_CHANGE: indicates to userspace the regulatory domain
 * 	has been changed and provides details of the request information
 * 	that caused the change such as who initiated the regulatory request
 * 	(%NL80211_ATTR_REG_INITIATOR), the wiphy_idx
 * 	(%NL80211_ATTR_REG_ALPHA2) on which the request was made from if
 * 	the initiator was %NL80211_REGDOM_SET_BY_COUNTRY_IE or
 * 	%NL80211_REGDOM_SET_BY_DRIVER, the type of regulatory domain
 * 	set (%NL80211_ATTR_REG_TYPE), if the type of regulatory domain is
 * 	%NL80211_REG_TYPE_COUNTRY the alpha2 to which we have moved on
 * 	to (%NL80211_ATTR_REG_ALPHA2).
 * @NL80211_CMD_REG_BEACON_HINT: indicates to userspace that an AP beacon
 * 	has been found while world roaming thus enabling active scan or
 * 	any mode of operation that initiates TX (beacons) on a channel
 * 	where we would not have been able to do either before. As an example
 * 	if you are world roaming (regulatory domain set to world or if your
 * 	driver is using a custom world roaming regulatory domain) and while
 * 	doing a passive scan on the 5 GHz band you find an AP there (if not
 * 	on a DFS channel) you will now be able to actively scan for that AP
 * 	or use AP mode on your card on that same channel. Note that this will
 * 	never be used for channels 1-11 on the 2 GHz band as they are always
 * 	enabled world wide. This beacon hint is only sent if your device had
 * 	either disabled active scanning or beaconing on a channel. We send to
 * 	userspace the wiphy on which we removed a restriction from
 * 	(%NL80211_ATTR_WIPHY) and the channel on which this occurred
 * 	before (%NL80211_ATTR_FREQ_BEFORE) and after (%NL80211_ATTR_FREQ_AFTER)
 * 	the beacon hint was processed.
 *
 * @NL80211_CMD_AUTHENTICATE: authentication request and notification.
 *	This command is used both as a command (request to authenticate) and
 *	as an event on the "mlme" multicast group indicating completion of the
 *	authentication process.
 *	When used as a command, %NL80211_ATTR_IFINDEX is used to identify the
 *	interface. %NL80211_ATTR_MAC is used to specify PeerSTAAddress (and
 *	BSSID in case of station mode). %NL80211_ATTR_SSID is used to specify
 *	the SSID (mainly for association, but is included in authentication
 *	request, too, to help BSS selection. %NL80211_ATTR_WIPHY_FREQ is used
 *	to specify the frequence of the channel in MHz. %NL80211_ATTR_AUTH_TYPE
 *	is used to specify the authentication type. %NL80211_ATTR_IE is used to
 *	define IEs (VendorSpecificInfo, but also including RSN IE and FT IEs)
 *	to be added to the frame.
 *	When used as an event, this reports reception of an Authentication
 *	frame in station and IBSS modes when the local MLME processed the
 *	frame, i.e., it was for the local STA and was received in correct
 *	state. This is similar to MLME-AUTHENTICATE.confirm primitive in the
 *	MLME SAP interface (kernel providing MLME, userspace SME). The
 *	included %NL80211_ATTR_FRAME attribute contains the management frame
 *	(including both the header and frame body, but not FCS). This event is
 *	also used to indicate if the authentication attempt timed out. In that
 *	case the %NL80211_ATTR_FRAME attribute is replaced with a
 *	%NL80211_ATTR_TIMED_OUT flag (and %NL80211_ATTR_MAC to indicate which
 *	pending authentication timed out).
 * @NL80211_CMD_ASSOCIATE: association request and notification; like
 *	NL80211_CMD_AUTHENTICATE but for Association and Reassociation
 *	(similar to MLME-ASSOCIATE.request, MLME-REASSOCIATE.request,
 *	MLME-ASSOCIATE.confirm or MLME-REASSOCIATE.confirm primitives).
 * @NL80211_CMD_DEAUTHENTICATE: deauthentication request and notification; like
 *	NL80211_CMD_AUTHENTICATE but for Deauthentication frames (similar to
 *	MLME-DEAUTHENTICATION.request and MLME-DEAUTHENTICATE.indication
 *	primitives).
 * @NL80211_CMD_DISASSOCIATE: disassociation request and notification; like
 *	NL80211_CMD_AUTHENTICATE but for Disassociation frames (similar to
 *	MLME-DISASSOCIATE.request and MLME-DISASSOCIATE.indication primitives).
 *
 * @NL80211_CMD_MICHAEL_MIC_FAILURE: notification of a locally detected Michael
 *	MIC (part of TKIP) failure; sent on the "mlme" multicast group; the
 *	event includes %NL80211_ATTR_MAC to describe the source MAC address of
 *	the frame with invalid MIC, %NL80211_ATTR_KEY_TYPE to show the key
 *	type, %NL80211_ATTR_KEY_IDX to indicate the key identifier, and
 *	%NL80211_ATTR_KEY_SEQ to indicate the TSC value of the frame; this
 *	event matches with MLME-MICHAELMICFAILURE.indication() primitive
 *
 * @NL80211_CMD_JOIN_IBSS: Join a new IBSS -- given at least an SSID and a
 *	FREQ attribute (for the initial frequency if no peer can be found)
 *	and optionally a MAC (as BSSID) and FREQ_FIXED attribute if those
 *	should be fixed rather than automatically determined. Can only be
 *	executed on a network interface that is UP, and fixed BSSID/FREQ
 *	may be rejected. Another optional parameter is the beacon interval,
 *	given in the %NL80211_ATTR_BEACON_INTERVAL attribute, which if not
 *	given defaults to 100 TU (102.4ms).
 * @NL80211_CMD_LEAVE_IBSS: Leave the IBSS -- no special arguments, the IBSS is
 *	determined by the network interface.
 *
 * @NL80211_CMD_TESTMODE: testmode command, takes a wiphy (or ifindex) attribute
 *	to identify the device, and the TESTDATA blob attribute to pass through
 *	to the driver.
 *
 * @NL80211_CMD_CONNECT: connection request and notification; this command
 *	requests to connect to a specified network but without separating
 *	auth and assoc steps. For this, you need to specify the SSID in a
 *	%NL80211_ATTR_SSID attribute, and can optionally specify the association
 *	IEs in %NL80211_ATTR_IE, %NL80211_ATTR_AUTH_TYPE, %NL80211_ATTR_USE_MFP,
 *	%NL80211_ATTR_MAC, %NL80211_ATTR_WIPHY_FREQ, %NL80211_ATTR_CONTROL_PORT,
 *	%NL80211_ATTR_CONTROL_PORT_ETHERTYPE,
 *	%NL80211_ATTR_CONTROL_PORT_NO_ENCRYPT, %NL80211_ATTR_MAC_HINT, and
 *	%NL80211_ATTR_WIPHY_FREQ_HINT.
 *	If included, %NL80211_ATTR_MAC and %NL80211_ATTR_WIPHY_FREQ are
 *	restrictions on BSS selection, i.e., they effectively prevent roaming
 *	within the ESS. %NL80211_ATTR_MAC_HINT and %NL80211_ATTR_WIPHY_FREQ_HINT
 *	can be included to provide a recommendation of the initial BSS while
 *	allowing the driver to roam to other BSSes within the ESS and also to
 *	ignore this recommendation if the indicated BSS is not ideal. Only one
 *	set of BSSID,frequency parameters is used (i.e., either the enforcing
 *	%NL80211_ATTR_MAC,%NL80211_ATTR_WIPHY_FREQ or the less strict
 *	%NL80211_ATTR_MAC_HINT and %NL80211_ATTR_WIPHY_FREQ_HINT).
 *	Background scan period can optionally be
 *	specified in %NL80211_ATTR_BG_SCAN_PERIOD,
 *	if not specified default background scan configuration
 *	in driver is used and if period value is 0, bg scan will be disabled.
 *	This attribute is ignored if driver does not support roam scan.
 *	It is also sent as an event, with the BSSID and response IEs when the
 *	connection is established or failed to be established. This can be
 *	determined by the STATUS_CODE attribute.
 * @NL80211_CMD_ROAM: request that the card roam (currently not implemented),
 *	sent as an event when the card/driver roamed by itself.
 * @NL80211_CMD_DISCONNECT: drop a given connection; also used to notify
 *	userspace that a connection was dropped by the AP or due to other
 *	reasons, for this the %NL80211_ATTR_DISCONNECTED_BY_AP and
 *	%NL80211_ATTR_REASON_CODE attributes are used.
 *
 * @NL80211_CMD_SET_WIPHY_NETNS: Set a wiphy's netns. Note that all devices
 *	associated with this wiphy must be down and will follow.
 *
 * @NL80211_CMD_REMAIN_ON_CHANNEL: Request to remain awake on the specified
 *	channel for the specified amount of time. This can be used to do
 *	off-channel operations like transmit a Public Action frame and wait for
 *	a response while being associated to an AP on another channel.
 *	%NL80211_ATTR_IFINDEX is used to specify which interface (and thus
 *	radio) is used. %NL80211_ATTR_WIPHY_FREQ is used to specify the
 *	frequency for the operation.
 *	%NL80211_ATTR_DURATION is used to specify the duration in milliseconds
 *	to remain on the channel. This command is also used as an event to
 *	notify when the requested duration starts (it may take a while for the
 *	driver to schedule this time due to other concurrent needs for the
 *	radio).
 *	When called, this operation returns a cookie (%NL80211_ATTR_COOKIE)
 *	that will be included with any events pertaining to this request;
 *	the cookie is also used to cancel the request.
 * @NL80211_CMD_CANCEL_REMAIN_ON_CHANNEL: This command can be used to cancel a
 *	pending remain-on-channel duration if the desired operation has been
 *	completed prior to expiration of the originally requested duration.
 *	%NL80211_ATTR_WIPHY or %NL80211_ATTR_IFINDEX is used to specify the
 *	radio. The %NL80211_ATTR_COOKIE attribute must be given as well to
 *	uniquely identify the request.
 *	This command is also used as an event to notify when a requested
 *	remain-on-channel duration has expired.
 *
 * @NL80211_CMD_SET_TX_BITRATE_MASK: Set the mask of rates to be used in TX
 *	rate selection. %NL80211_ATTR_IFINDEX is used to specify the interface
 *	and @NL80211_ATTR_TX_RATES the set of allowed rates.
 *
 * @NL80211_CMD_REGISTER_FRAME: Register for receiving certain mgmt frames
 *	(via @NL80211_CMD_FRAME) for processing in userspace. This command
 *	requires an interface index, a frame type attribute (optional for
 *	backward compatibility reasons, if not given assumes action frames)
 *	and a match attribute containing the first few bytes of the frame
 *	that should match, e.g. a single byte for only a category match or
 *	four bytes for vendor frames including the OUI. The registration
 *	cannot be dropped, but is removed automatically when the netlink
 *	socket is closed. Multiple registrations can be made.
 * @NL80211_CMD_REGISTER_ACTION: Alias for @NL80211_CMD_REGISTER_FRAME for
 *	backward compatibility
 * @NL80211_CMD_FRAME: Management frame TX request and RX notification. This
 *	command is used both as a request to transmit a management frame and
 *	as an event indicating reception of a frame that was not processed in
 *	kernel code, but is for us (i.e., which may need to be processed in a
 *	user space application). %NL80211_ATTR_FRAME is used to specify the
 *	frame contents (including header). %NL80211_ATTR_WIPHY_FREQ is used
 *	to indicate on which channel the frame is to be transmitted or was
 *	received. If this channel is not the current channel (remain-on-channel
 *	or the operational channel) the device will switch to the given channel
 *	and transmit the frame, optionally waiting for a response for the time
 *	specified using %NL80211_ATTR_DURATION. When called, this operation
 *	returns a cookie (%NL80211_ATTR_COOKIE) that will be included with the
 *	TX status event pertaining to the TX request.
 *	%NL80211_ATTR_TX_NO_CCK_RATE is used to decide whether to send the
 *	management frames at CCK rate or not in 2GHz band.
 *	%NL80211_ATTR_CSA_C_OFFSETS_TX is an array of offsets to CSA
 *	counters which will be updated to the current value. This attribute
 *	is used during CSA period.
 * @NL80211_CMD_FRAME_WAIT_CANCEL: When an off-channel TX was requested, this
 *	command may be used with the corresponding cookie to cancel the wait
 *	time if it is known that it is no longer necessary.
 * @NL80211_CMD_ACTION: Alias for @NL80211_CMD_FRAME for backward compatibility.
 * @NL80211_CMD_FRAME_TX_STATUS: Report TX status of a management frame
 *	transmitted with %NL80211_CMD_FRAME. %NL80211_ATTR_COOKIE identifies
 *	the TX command and %NL80211_ATTR_FRAME includes the contents of the
 *	frame. %NL80211_ATTR_ACK flag is included if the recipient acknowledged
 *	the frame.
 * @NL80211_CMD_ACTION_TX_STATUS: Alias for @NL80211_CMD_FRAME_TX_STATUS for
 *	backward compatibility.
 *
 * @NL80211_CMD_SET_POWER_SAVE: Set powersave, using %NL80211_ATTR_PS_STATE
 * @NL80211_CMD_GET_POWER_SAVE: Get powersave status in %NL80211_ATTR_PS_STATE
 *
 * @NL80211_CMD_SET_CQM: Connection quality monitor configuration. This command
 *	is used to configure connection quality monitoring notification trigger
 *	levels.
 * @NL80211_CMD_NOTIFY_CQM: Connection quality monitor notification. This
 *	command is used as an event to indicate the that a trigger level was
 *	reached.
 * @NL80211_CMD_SET_CHANNEL: Set the channel (using %NL80211_ATTR_WIPHY_FREQ
 *	and the attributes determining channel width) the given interface
 *	(identifed by %NL80211_ATTR_IFINDEX) shall operate on.
 *	In case multiple channels are supported by the device, the mechanism
 *	with which it switches channels is implementation-defined.
 *	When a monitor interface is given, it can only switch channel while
 *	no other interfaces are operating to avoid disturbing the operation
 *	of any other interfaces, and other interfaces will again take
 *	precedence when they are used.
 *
 * @NL80211_CMD_SET_WDS_PEER: Set the MAC address of the peer on a WDS interface.
 *
 * @NL80211_CMD_JOIN_MESH: Join a mesh. The mesh ID must be given, and initial
 *	mesh config parameters may be given.
 * @NL80211_CMD_LEAVE_MESH: Leave the mesh network -- no special arguments, the
 *	network is determined by the network interface.
 *
 * @NL80211_CMD_UNPROT_DEAUTHENTICATE: Unprotected deauthentication frame
 *	notification. This event is used to indicate that an unprotected
 *	deauthentication frame was dropped when MFP is in use.
 * @NL80211_CMD_UNPROT_DISASSOCIATE: Unprotected disassociation frame
 *	notification. This event is used to indicate that an unprotected
 *	disassociation frame was dropped when MFP is in use.
 *
 * @NL80211_CMD_NEW_PEER_CANDIDATE: Notification on the reception of a
 *      beacon or probe response from a compatible mesh peer.  This is only
 *      sent while no station information (sta_info) exists for the new peer
 *      candidate and when @NL80211_MESH_SETUP_USERSPACE_AUTH,
 *      @NL80211_MESH_SETUP_USERSPACE_AMPE, or
 *      @NL80211_MESH_SETUP_USERSPACE_MPM is set.  On reception of this
 *      notification, userspace may decide to create a new station
 *      (@NL80211_CMD_NEW_STATION).  To stop this notification from
 *      reoccurring, the userspace authentication daemon may want to create the
 *      new station with the AUTHENTICATED flag unset and maybe change it later
 *      depending on the authentication result.
 *
 * @NL80211_CMD_GET_WOWLAN: get Wake-on-Wireless-LAN (WoWLAN) settings.
 * @NL80211_CMD_SET_WOWLAN: set Wake-on-Wireless-LAN (WoWLAN) settings.
 *	Since wireless is more complex than wired ethernet, it supports
 *	various triggers. These triggers can be configured through this
 *	command with the %NL80211_ATTR_WOWLAN_TRIGGERS attribute. For
 *	more background information, see
 *	http://wireless.kernel.org/en/users/Documentation/WoWLAN.
 *	The @NL80211_CMD_SET_WOWLAN command can also be used as a notification
 *	from the driver reporting the wakeup reason. In this case, the
 *	@NL80211_ATTR_WOWLAN_TRIGGERS attribute will contain the reason
 *	for the wakeup, if it was caused by wireless. If it is not present
 *	in the wakeup notification, the wireless device didn't cause the
 *	wakeup but reports that it was woken up.
 *
 * @NL80211_CMD_SET_REKEY_OFFLOAD: This command is used give the driver
 *	the necessary information for supporting GTK rekey offload. This
 *	feature is typically used during WoWLAN. The configuration data
 *	is contained in %NL80211_ATTR_REKEY_DATA (which is nested and
 *	contains the data in sub-attributes). After rekeying happened,
 *	this command may also be sent by the driver as an MLME event to
 *	inform userspace of the new replay counter.
 *
 * @NL80211_CMD_PMKSA_CANDIDATE: This is used as an event to inform userspace
 *	of PMKSA caching dandidates.
 *
 * @NL80211_CMD_TDLS_OPER: Perform a high-level TDLS command (e.g. link setup).
 *	In addition, this can be used as an event to request userspace to take
 *	actions on TDLS links (set up a new link or tear down an existing one).
 *	In such events, %NL80211_ATTR_TDLS_OPERATION indicates the requested
 *	operation, %NL80211_ATTR_MAC contains the peer MAC address, and
 *	%NL80211_ATTR_REASON_CODE the reason code to be used (only with
 *	%NL80211_TDLS_TEARDOWN).
 * @NL80211_CMD_TDLS_MGMT: Send a TDLS management frame. The
 *	%NL80211_ATTR_TDLS_ACTION attribute determines the type of frame to be
 *	sent. Public Action codes (802.11-2012 8.1.5.1) will be sent as
 *	802.11 management frames, while TDLS action codes (802.11-2012
 *	8.5.13.1) will be encapsulated and sent as data frames. The currently
 *	supported Public Action code is %WLAN_PUB_ACTION_TDLS_DISCOVER_RES
 *	and the currently supported TDLS actions codes are given in
 *	&enum ieee80211_tdls_actioncode.
 *
 * @NL80211_CMD_UNEXPECTED_FRAME: Used by an application controlling an AP
 *	(or GO) interface (i.e. hostapd) to ask for unexpected frames to
 *	implement sending deauth to stations that send unexpected class 3
 *	frames. Also used as the event sent by the kernel when such a frame
 *	is received.
 *	For the event, the %NL80211_ATTR_MAC attribute carries the TA and
 *	other attributes like the interface index are present.
 *	If used as the command it must have an interface index and you can
 *	only unsubscribe from the event by closing the socket. Subscription
 *	is also for %NL80211_CMD_UNEXPECTED_4ADDR_FRAME events.
 *
 * @NL80211_CMD_UNEXPECTED_4ADDR_FRAME: Sent as an event indicating that the
 *	associated station identified by %NL80211_ATTR_MAC sent a 4addr frame
 *	and wasn't already in a 4-addr VLAN. The event will be sent similarly
 *	to the %NL80211_CMD_UNEXPECTED_FRAME event, to the same listener.
 *
 * @NL80211_CMD_PROBE_CLIENT: Probe an associated station on an AP interface
 *	by sending a null data frame to it and reporting when the frame is
 *	acknowleged. This is used to allow timing out inactive clients. Uses
 *	%NL80211_ATTR_IFINDEX and %NL80211_ATTR_MAC. The command returns a
 *	direct reply with an %NL80211_ATTR_COOKIE that is later used to match
 *	up the event with the request. The event includes the same data and
 *	has %NL80211_ATTR_ACK set if the frame was ACKed.
 *
 * @NL80211_CMD_REGISTER_BEACONS: Register this socket to receive beacons from
 *	other BSSes when any interfaces are in AP mode. This helps implement
 *	OLBC handling in hostapd. Beacons are reported in %NL80211_CMD_FRAME
 *	messages. Note that per PHY only one application may register.
 *
 * @NL80211_CMD_SET_NOACK_MAP: sets a bitmap for the individual TIDs whether
 *      No Acknowledgement Policy should be applied.
 *
 * @NL80211_CMD_CH_SWITCH_NOTIFY: An AP or GO may decide to switch channels
 *	independently of the userspace SME, send this event indicating
 *	%NL80211_ATTR_IFINDEX is now on %NL80211_ATTR_WIPHY_FREQ and the
 *	attributes determining channel width.  This indication may also be
 *	sent when a remotely-initiated switch (e.g., when a STA receives a CSA
 *	from the remote AP) is completed;
 *
 * @NL80211_CMD_CH_SWITCH_STARTED_NOTIFY: Notify that a channel switch
 *	has been started on an interface, regardless of the initiator
 *	(ie. whether it was requested from a remote device or
 *	initiated on our own).  It indicates that
 *	%NL80211_ATTR_IFINDEX will be on %NL80211_ATTR_WIPHY_FREQ
 *	after %NL80211_ATTR_CH_SWITCH_COUNT TBTT's.  The userspace may
 *	decide to react to this indication by requesting other
 *	interfaces to change channel as well.
 *
 * @NL80211_CMD_START_P2P_DEVICE: Start the given P2P Device, identified by
 *	its %NL80211_ATTR_WDEV identifier. It must have been created with
 *	%NL80211_CMD_NEW_INTERFACE previously. After it has been started, the
 *	P2P Device can be used for P2P operations, e.g. remain-on-channel and
 *	public action frame TX.
 * @NL80211_CMD_STOP_P2P_DEVICE: Stop the given P2P Device, identified by
 *	its %NL80211_ATTR_WDEV identifier.
 *
 * @NL80211_CMD_CONN_FAILED: connection request to an AP failed; used to
 *	notify userspace that AP has rejected the connection request from a
 *	station, due to particular reason. %NL80211_ATTR_CONN_FAILED_REASON
 *	is used for this.
 *
 * @NL80211_CMD_SET_MCAST_RATE: Change the rate used to send multicast frames
 *	for IBSS or MESH vif.
 *
 * @NL80211_CMD_SET_MAC_ACL: sets ACL for MAC address based access control.
 *	This is to be used with the drivers advertising the support of MAC
 *	address based access control. List of MAC addresses is passed in
 *	%NL80211_ATTR_MAC_ADDRS and ACL policy is passed in
 *	%NL80211_ATTR_ACL_POLICY. Driver will enable ACL with this list, if it
 *	is not already done. The new list will replace any existing list. Driver
 *	will clear its ACL when the list of MAC addresses passed is empty. This
 *	command is used in AP/P2P GO mode. Driver has to make sure to clear its
 *	ACL list during %NL80211_CMD_STOP_AP.
 *
 * @NL80211_CMD_RADAR_DETECT: Start a Channel availability check (CAC). Once
 *	a radar is detected or the channel availability scan (CAC) has finished
 *	or was aborted, or a radar was detected, usermode will be notified with
 *	this event. This command is also used to notify userspace about radars
 *	while operating on this channel.
 *	%NL80211_ATTR_RADAR_EVENT is used to inform about the type of the
 *	event.
 *
 * @NL80211_CMD_GET_PROTOCOL_FEATURES: Get global nl80211 protocol features,
 *	i.e. features for the nl80211 protocol rather than device features.
 *	Returns the features in the %NL80211_ATTR_PROTOCOL_FEATURES bitmap.
 *
 * @NL80211_CMD_UPDATE_FT_IES: Pass down the most up-to-date Fast Transition
 *	Information Element to the WLAN driver
 *
 * @NL80211_CMD_FT_EVENT: Send a Fast transition event from the WLAN driver
 *	to the supplicant. This will carry the target AP's MAC address along
 *	with the relevant Information Elements. This event is used to report
 *	received FT IEs (MDIE, FTIE, RSN IE, TIE, RICIE).
 *
 * @NL80211_CMD_CRIT_PROTOCOL_START: Indicates user-space will start running
 *	a critical protocol that needs more reliability in the connection to
 *	complete.
 *
 * @NL80211_CMD_CRIT_PROTOCOL_STOP: Indicates the connection reliability can
 *	return back to normal.
 *
 * @NL80211_CMD_GET_COALESCE: Get currently supported coalesce rules.
 * @NL80211_CMD_SET_COALESCE: Configure coalesce rules or clear existing rules.
 *
 * @NL80211_CMD_CHANNEL_SWITCH: Perform a channel switch by announcing the
 *	the new channel information (Channel Switch Announcement - CSA)
 *	in the beacon for some time (as defined in the
 *	%NL80211_ATTR_CH_SWITCH_COUNT parameter) and then change to the
 *	new channel. Userspace provides the new channel information (using
 *	%NL80211_ATTR_WIPHY_FREQ and the attributes determining channel
 *	width). %NL80211_ATTR_CH_SWITCH_BLOCK_TX may be supplied to inform
 *	other station that transmission must be blocked until the channel
 *	switch is complete.
 *
 * @NL80211_CMD_VENDOR: Vendor-specified command/event. The command is specified
 *	by the %NL80211_ATTR_VENDOR_ID attribute and a sub-command in
 *	%NL80211_ATTR_VENDOR_SUBCMD. Parameter(s) can be transported in
 *	%NL80211_ATTR_VENDOR_DATA.
 *	For feature advertisement, the %NL80211_ATTR_VENDOR_DATA attribute is
 *	used in the wiphy data as a nested attribute containing descriptions
 *	(&struct nl80211_vendor_cmd_info) of the supported vendor commands.
 *	This may also be sent as an event with the same attributes.
 *
 * @NL80211_CMD_SET_QOS_MAP: Set Interworking QoS mapping for IP DSCP values.
 *	The QoS mapping information is included in %NL80211_ATTR_QOS_MAP. If
 *	that attribute is not included, QoS mapping is disabled. Since this
 *	QoS mapping is relevant for IP packets, it is only valid during an
 *	association. This is cleared on disassociation and AP restart.
 *
 * @NL80211_CMD_ADD_TX_TS: Ask the kernel to add a traffic stream for the given
 *	%NL80211_ATTR_TSID and %NL80211_ATTR_MAC with %NL80211_ATTR_USER_PRIO
 *	and %NL80211_ATTR_ADMITTED_TIME parameters.
 *	Note that the action frame handshake with the AP shall be handled by
 *	userspace via the normal management RX/TX framework, this only sets
 *	up the TX TS in the driver/device.
 *	If the admitted time attribute is not added then the request just checks
 *	if a subsequent setup could be successful, the intent is to use this to
 *	avoid setting up a session with the AP when local restrictions would
 *	make that impossible. However, the subsequent "real" setup may still
 *	fail even if the check was successful.
 * @NL80211_CMD_DEL_TX_TS: Remove an existing TS with the %NL80211_ATTR_TSID
 *	and %NL80211_ATTR_MAC parameters. It isn't necessary to call this
 *	before removing a station entry entirely, or before disassociating
 *	or similar, cleanup will happen in the driver/device in this case.
 *
 * @NL80211_CMD_GET_MPP: Get mesh path attributes for mesh proxy path to
 *	destination %NL80211_ATTR_MAC on the interface identified by
 *	%NL80211_ATTR_IFINDEX.
 *
 * @NL80211_CMD_JOIN_OCB: Join the OCB network. The center frequency and
 *	bandwidth of a channel must be given.
 * @NL80211_CMD_LEAVE_OCB: Leave the OCB network -- no special arguments, the
 *	network is determined by the network interface.
 *
<<<<<<< HEAD
=======
 * @NL80211_CMD_TDLS_CHANNEL_SWITCH: Start channel-switching with a TDLS peer,
 *	identified by the %NL80211_ATTR_MAC parameter. A target channel is
 *	provided via %NL80211_ATTR_WIPHY_FREQ and other attributes determining
 *	channel width/type. The target operating class is given via
 *	%NL80211_ATTR_OPER_CLASS.
 *	The driver is responsible for continually initiating channel-switching
 *	operations and returning to the base channel for communication with the
 *	AP.
 * @NL80211_CMD_TDLS_CANCEL_CHANNEL_SWITCH: Stop channel-switching with a TDLS
 *	peer given by %NL80211_ATTR_MAC. Both peers must be on the base channel
 *	when this command completes.
 *
>>>>>>> 9e6f3f47
 * @NL80211_CMD_MAX: highest used command number
 * @__NL80211_CMD_AFTER_LAST: internal use
 */
enum nl80211_commands {
/* don't change the order or add anything between, this is ABI! */
	NL80211_CMD_UNSPEC,

	NL80211_CMD_GET_WIPHY,		/* can dump */
	NL80211_CMD_SET_WIPHY,
	NL80211_CMD_NEW_WIPHY,
	NL80211_CMD_DEL_WIPHY,

	NL80211_CMD_GET_INTERFACE,	/* can dump */
	NL80211_CMD_SET_INTERFACE,
	NL80211_CMD_NEW_INTERFACE,
	NL80211_CMD_DEL_INTERFACE,

	NL80211_CMD_GET_KEY,
	NL80211_CMD_SET_KEY,
	NL80211_CMD_NEW_KEY,
	NL80211_CMD_DEL_KEY,

	NL80211_CMD_GET_BEACON,
	NL80211_CMD_SET_BEACON,
	NL80211_CMD_START_AP,
	NL80211_CMD_NEW_BEACON = NL80211_CMD_START_AP,
	NL80211_CMD_STOP_AP,
	NL80211_CMD_DEL_BEACON = NL80211_CMD_STOP_AP,

	NL80211_CMD_GET_STATION,
	NL80211_CMD_SET_STATION,
	NL80211_CMD_NEW_STATION,
	NL80211_CMD_DEL_STATION,

	NL80211_CMD_GET_MPATH,
	NL80211_CMD_SET_MPATH,
	NL80211_CMD_NEW_MPATH,
	NL80211_CMD_DEL_MPATH,

	NL80211_CMD_SET_BSS,

	NL80211_CMD_SET_REG,
	NL80211_CMD_REQ_SET_REG,

	NL80211_CMD_GET_MESH_CONFIG,
	NL80211_CMD_SET_MESH_CONFIG,

	NL80211_CMD_SET_MGMT_EXTRA_IE /* reserved; not used */,

	NL80211_CMD_GET_REG,

	NL80211_CMD_GET_SCAN,
	NL80211_CMD_TRIGGER_SCAN,
	NL80211_CMD_NEW_SCAN_RESULTS,
	NL80211_CMD_SCAN_ABORTED,

	NL80211_CMD_REG_CHANGE,

	NL80211_CMD_AUTHENTICATE,
	NL80211_CMD_ASSOCIATE,
	NL80211_CMD_DEAUTHENTICATE,
	NL80211_CMD_DISASSOCIATE,

	NL80211_CMD_MICHAEL_MIC_FAILURE,

	NL80211_CMD_REG_BEACON_HINT,

	NL80211_CMD_JOIN_IBSS,
	NL80211_CMD_LEAVE_IBSS,

	NL80211_CMD_TESTMODE,

	NL80211_CMD_CONNECT,
	NL80211_CMD_ROAM,
	NL80211_CMD_DISCONNECT,

	NL80211_CMD_SET_WIPHY_NETNS,

	NL80211_CMD_GET_SURVEY,
	NL80211_CMD_NEW_SURVEY_RESULTS,

	NL80211_CMD_SET_PMKSA,
	NL80211_CMD_DEL_PMKSA,
	NL80211_CMD_FLUSH_PMKSA,

	NL80211_CMD_REMAIN_ON_CHANNEL,
	NL80211_CMD_CANCEL_REMAIN_ON_CHANNEL,

	NL80211_CMD_SET_TX_BITRATE_MASK,

	NL80211_CMD_REGISTER_FRAME,
	NL80211_CMD_REGISTER_ACTION = NL80211_CMD_REGISTER_FRAME,
	NL80211_CMD_FRAME,
	NL80211_CMD_ACTION = NL80211_CMD_FRAME,
	NL80211_CMD_FRAME_TX_STATUS,
	NL80211_CMD_ACTION_TX_STATUS = NL80211_CMD_FRAME_TX_STATUS,

	NL80211_CMD_SET_POWER_SAVE,
	NL80211_CMD_GET_POWER_SAVE,

	NL80211_CMD_SET_CQM,
	NL80211_CMD_NOTIFY_CQM,

	NL80211_CMD_SET_CHANNEL,
	NL80211_CMD_SET_WDS_PEER,

	NL80211_CMD_FRAME_WAIT_CANCEL,

	NL80211_CMD_JOIN_MESH,
	NL80211_CMD_LEAVE_MESH,

	NL80211_CMD_UNPROT_DEAUTHENTICATE,
	NL80211_CMD_UNPROT_DISASSOCIATE,

	NL80211_CMD_NEW_PEER_CANDIDATE,

	NL80211_CMD_GET_WOWLAN,
	NL80211_CMD_SET_WOWLAN,

	NL80211_CMD_START_SCHED_SCAN,
	NL80211_CMD_STOP_SCHED_SCAN,
	NL80211_CMD_SCHED_SCAN_RESULTS,
	NL80211_CMD_SCHED_SCAN_STOPPED,

	NL80211_CMD_SET_REKEY_OFFLOAD,

	NL80211_CMD_PMKSA_CANDIDATE,

	NL80211_CMD_TDLS_OPER,
	NL80211_CMD_TDLS_MGMT,

	NL80211_CMD_UNEXPECTED_FRAME,

	NL80211_CMD_PROBE_CLIENT,

	NL80211_CMD_REGISTER_BEACONS,

	NL80211_CMD_UNEXPECTED_4ADDR_FRAME,

	NL80211_CMD_SET_NOACK_MAP,

	NL80211_CMD_CH_SWITCH_NOTIFY,

	NL80211_CMD_START_P2P_DEVICE,
	NL80211_CMD_STOP_P2P_DEVICE,

	NL80211_CMD_CONN_FAILED,

	NL80211_CMD_SET_MCAST_RATE,

	NL80211_CMD_SET_MAC_ACL,

	NL80211_CMD_RADAR_DETECT,

	NL80211_CMD_GET_PROTOCOL_FEATURES,

	NL80211_CMD_UPDATE_FT_IES,
	NL80211_CMD_FT_EVENT,

	NL80211_CMD_CRIT_PROTOCOL_START,
	NL80211_CMD_CRIT_PROTOCOL_STOP,

	NL80211_CMD_GET_COALESCE,
	NL80211_CMD_SET_COALESCE,

	NL80211_CMD_CHANNEL_SWITCH,

	NL80211_CMD_VENDOR,

	NL80211_CMD_SET_QOS_MAP,

	NL80211_CMD_ADD_TX_TS,
	NL80211_CMD_DEL_TX_TS,

	NL80211_CMD_GET_MPP,

	NL80211_CMD_JOIN_OCB,
	NL80211_CMD_LEAVE_OCB,

<<<<<<< HEAD
=======
	NL80211_CMD_CH_SWITCH_STARTED_NOTIFY,

	NL80211_CMD_TDLS_CHANNEL_SWITCH,
	NL80211_CMD_TDLS_CANCEL_CHANNEL_SWITCH,

>>>>>>> 9e6f3f47
	/* add new commands above here */

	/* used to define NL80211_CMD_MAX below */
	__NL80211_CMD_AFTER_LAST,
	NL80211_CMD_MAX = __NL80211_CMD_AFTER_LAST - 1
};

/*
 * Allow user space programs to use #ifdef on new commands by defining them
 * here
 */
#define NL80211_CMD_SET_BSS NL80211_CMD_SET_BSS
#define NL80211_CMD_SET_MGMT_EXTRA_IE NL80211_CMD_SET_MGMT_EXTRA_IE
#define NL80211_CMD_REG_CHANGE NL80211_CMD_REG_CHANGE
#define NL80211_CMD_AUTHENTICATE NL80211_CMD_AUTHENTICATE
#define NL80211_CMD_ASSOCIATE NL80211_CMD_ASSOCIATE
#define NL80211_CMD_DEAUTHENTICATE NL80211_CMD_DEAUTHENTICATE
#define NL80211_CMD_DISASSOCIATE NL80211_CMD_DISASSOCIATE
#define NL80211_CMD_REG_BEACON_HINT NL80211_CMD_REG_BEACON_HINT

#define NL80211_ATTR_FEATURE_FLAGS NL80211_ATTR_FEATURE_FLAGS

/* source-level API compatibility */
#define NL80211_CMD_GET_MESH_PARAMS NL80211_CMD_GET_MESH_CONFIG
#define NL80211_CMD_SET_MESH_PARAMS NL80211_CMD_SET_MESH_CONFIG
#define NL80211_MESH_SETUP_VENDOR_PATH_SEL_IE NL80211_MESH_SETUP_IE

/**
 * enum nl80211_attrs - nl80211 netlink attributes
 *
 * @NL80211_ATTR_UNSPEC: unspecified attribute to catch errors
 *
 * @NL80211_ATTR_WIPHY: index of wiphy to operate on, cf.
 *	/sys/class/ieee80211/<phyname>/index
 * @NL80211_ATTR_WIPHY_NAME: wiphy name (used for renaming)
 * @NL80211_ATTR_WIPHY_TXQ_PARAMS: a nested array of TX queue parameters
 * @NL80211_ATTR_WIPHY_FREQ: frequency of the selected channel in MHz,
 *	defines the channel together with the (deprecated)
 *	%NL80211_ATTR_WIPHY_CHANNEL_TYPE attribute or the attributes
 *	%NL80211_ATTR_CHANNEL_WIDTH and if needed %NL80211_ATTR_CENTER_FREQ1
 *	and %NL80211_ATTR_CENTER_FREQ2
 * @NL80211_ATTR_CHANNEL_WIDTH: u32 attribute containing one of the values
 *	of &enum nl80211_chan_width, describing the channel width. See the
 *	documentation of the enum for more information.
 * @NL80211_ATTR_CENTER_FREQ1: Center frequency of the first part of the
 *	channel, used for anything but 20 MHz bandwidth
 * @NL80211_ATTR_CENTER_FREQ2: Center frequency of the second part of the
 *	channel, used only for 80+80 MHz bandwidth
 * @NL80211_ATTR_WIPHY_CHANNEL_TYPE: included with NL80211_ATTR_WIPHY_FREQ
 *	if HT20 or HT40 are to be used (i.e., HT disabled if not included):
 *	NL80211_CHAN_NO_HT = HT not allowed (i.e., same as not including
 *		this attribute)
 *	NL80211_CHAN_HT20 = HT20 only
 *	NL80211_CHAN_HT40MINUS = secondary channel is below the primary channel
 *	NL80211_CHAN_HT40PLUS = secondary channel is above the primary channel
 *	This attribute is now deprecated.
 * @NL80211_ATTR_WIPHY_RETRY_SHORT: TX retry limit for frames whose length is
 *	less than or equal to the RTS threshold; allowed range: 1..255;
 *	dot11ShortRetryLimit; u8
 * @NL80211_ATTR_WIPHY_RETRY_LONG: TX retry limit for frames whose length is
 *	greater than the RTS threshold; allowed range: 1..255;
 *	dot11ShortLongLimit; u8
 * @NL80211_ATTR_WIPHY_FRAG_THRESHOLD: fragmentation threshold, i.e., maximum
 *	length in octets for frames; allowed range: 256..8000, disable
 *	fragmentation with (u32)-1; dot11FragmentationThreshold; u32
 * @NL80211_ATTR_WIPHY_RTS_THRESHOLD: RTS threshold (TX frames with length
 *	larger than or equal to this use RTS/CTS handshake); allowed range:
 *	0..65536, disable with (u32)-1; dot11RTSThreshold; u32
 * @NL80211_ATTR_WIPHY_COVERAGE_CLASS: Coverage Class as defined by IEEE 802.11
 *	section 7.3.2.9; dot11CoverageClass; u8
 *
 * @NL80211_ATTR_IFINDEX: network interface index of the device to operate on
 * @NL80211_ATTR_IFNAME: network interface name
 * @NL80211_ATTR_IFTYPE: type of virtual interface, see &enum nl80211_iftype
 *
 * @NL80211_ATTR_WDEV: wireless device identifier, used for pseudo-devices
 *	that don't have a netdev (u64)
 *
 * @NL80211_ATTR_MAC: MAC address (various uses)
 *
 * @NL80211_ATTR_KEY_DATA: (temporal) key data; for TKIP this consists of
 *	16 bytes encryption key followed by 8 bytes each for TX and RX MIC
 *	keys
 * @NL80211_ATTR_KEY_IDX: key ID (u8, 0-3)
 * @NL80211_ATTR_KEY_CIPHER: key cipher suite (u32, as defined by IEEE 802.11
 *	section 7.3.2.25.1, e.g. 0x000FAC04)
 * @NL80211_ATTR_KEY_SEQ: transmit key sequence number (IV/PN) for TKIP and
 *	CCMP keys, each six bytes in little endian
 * @NL80211_ATTR_KEY_DEFAULT: Flag attribute indicating the key is default key
 * @NL80211_ATTR_KEY_DEFAULT_MGMT: Flag attribute indicating the key is the
 *	default management key
 * @NL80211_ATTR_CIPHER_SUITES_PAIRWISE: For crypto settings for connect or
 *	other commands, indicates which pairwise cipher suites are used
 * @NL80211_ATTR_CIPHER_SUITE_GROUP: For crypto settings for connect or
 *	other commands, indicates which group cipher suite is used
 *
 * @NL80211_ATTR_BEACON_INTERVAL: beacon interval in TU
 * @NL80211_ATTR_DTIM_PERIOD: DTIM period for beaconing
 * @NL80211_ATTR_BEACON_HEAD: portion of the beacon before the TIM IE
 * @NL80211_ATTR_BEACON_TAIL: portion of the beacon after the TIM IE
 *
 * @NL80211_ATTR_STA_AID: Association ID for the station (u16)
 * @NL80211_ATTR_STA_FLAGS: flags, nested element with NLA_FLAG attributes of
 *	&enum nl80211_sta_flags (deprecated, use %NL80211_ATTR_STA_FLAGS2)
 * @NL80211_ATTR_STA_LISTEN_INTERVAL: listen interval as defined by
 *	IEEE 802.11 7.3.1.6 (u16).
 * @NL80211_ATTR_STA_SUPPORTED_RATES: supported rates, array of supported
 *	rates as defined by IEEE 802.11 7.3.2.2 but without the length
 *	restriction (at most %NL80211_MAX_SUPP_RATES).
 * @NL80211_ATTR_STA_VLAN: interface index of VLAN interface to move station
 *	to, or the AP interface the station was originally added to to.
 * @NL80211_ATTR_STA_INFO: information about a station, part of station info
 *	given for %NL80211_CMD_GET_STATION, nested attribute containing
 *	info as possible, see &enum nl80211_sta_info.
 *
 * @NL80211_ATTR_WIPHY_BANDS: Information about an operating bands,
 *	consisting of a nested array.
 *
 * @NL80211_ATTR_MESH_ID: mesh id (1-32 bytes).
 * @NL80211_ATTR_STA_PLINK_ACTION: action to perform on the mesh peer link
 *	(see &enum nl80211_plink_action).
 * @NL80211_ATTR_MPATH_NEXT_HOP: MAC address of the next hop for a mesh path.
 * @NL80211_ATTR_MPATH_INFO: information about a mesh_path, part of mesh path
 * 	info given for %NL80211_CMD_GET_MPATH, nested attribute described at
 *	&enum nl80211_mpath_info.
 *
 * @NL80211_ATTR_MNTR_FLAGS: flags, nested element with NLA_FLAG attributes of
 *      &enum nl80211_mntr_flags.
 *
 * @NL80211_ATTR_REG_ALPHA2: an ISO-3166-alpha2 country code for which the
 * 	current regulatory domain should be set to or is already set to.
 * 	For example, 'CR', for Costa Rica. This attribute is used by the kernel
 * 	to query the CRDA to retrieve one regulatory domain. This attribute can
 * 	also be used by userspace to query the kernel for the currently set
 * 	regulatory domain. We chose an alpha2 as that is also used by the
 * 	IEEE-802.11 country information element to identify a country.
 * 	Users can also simply ask the wireless core to set regulatory domain
 * 	to a specific alpha2.
 * @NL80211_ATTR_REG_RULES: a nested array of regulatory domain regulatory
 *	rules.
 *
 * @NL80211_ATTR_BSS_CTS_PROT: whether CTS protection is enabled (u8, 0 or 1)
 * @NL80211_ATTR_BSS_SHORT_PREAMBLE: whether short preamble is enabled
 *	(u8, 0 or 1)
 * @NL80211_ATTR_BSS_SHORT_SLOT_TIME: whether short slot time enabled
 *	(u8, 0 or 1)
 * @NL80211_ATTR_BSS_BASIC_RATES: basic rates, array of basic
 *	rates in format defined by IEEE 802.11 7.3.2.2 but without the length
 *	restriction (at most %NL80211_MAX_SUPP_RATES).
 *
 * @NL80211_ATTR_HT_CAPABILITY: HT Capability information element (from
 *	association request when used with NL80211_CMD_NEW_STATION)
 *
 * @NL80211_ATTR_SUPPORTED_IFTYPES: nested attribute containing all
 *	supported interface types, each a flag attribute with the number
 *	of the interface mode.
 *
 * @NL80211_ATTR_MGMT_SUBTYPE: Management frame subtype for
 *	%NL80211_CMD_SET_MGMT_EXTRA_IE.
 *
 * @NL80211_ATTR_IE: Information element(s) data (used, e.g., with
 *	%NL80211_CMD_SET_MGMT_EXTRA_IE).
 *
 * @NL80211_ATTR_MAX_NUM_SCAN_SSIDS: number of SSIDs you can scan with
 *	a single scan request, a wiphy attribute.
 * @NL80211_ATTR_MAX_NUM_SCHED_SCAN_SSIDS: number of SSIDs you can
 *	scan with a single scheduled scan request, a wiphy attribute.
 * @NL80211_ATTR_MAX_SCAN_IE_LEN: maximum length of information elements
 *	that can be added to a scan request
 * @NL80211_ATTR_MAX_SCHED_SCAN_IE_LEN: maximum length of information
 *	elements that can be added to a scheduled scan request
 * @NL80211_ATTR_MAX_MATCH_SETS: maximum number of sets that can be
 *	used with @NL80211_ATTR_SCHED_SCAN_MATCH, a wiphy attribute.
 *
 * @NL80211_ATTR_SCAN_FREQUENCIES: nested attribute with frequencies (in MHz)
 * @NL80211_ATTR_SCAN_SSIDS: nested attribute with SSIDs, leave out for passive
 *	scanning and include a zero-length SSID (wildcard) for wildcard scan
 * @NL80211_ATTR_BSS: scan result BSS
 *
 * @NL80211_ATTR_REG_INITIATOR: indicates who requested the regulatory domain
 * 	currently in effect. This could be any of the %NL80211_REGDOM_SET_BY_*
 * @NL80211_ATTR_REG_TYPE: indicates the type of the regulatory domain currently
 * 	set. This can be one of the nl80211_reg_type (%NL80211_REGDOM_TYPE_*)
 *
 * @NL80211_ATTR_SUPPORTED_COMMANDS: wiphy attribute that specifies
 *	an array of command numbers (i.e. a mapping index to command number)
 *	that the driver for the given wiphy supports.
 *
 * @NL80211_ATTR_FRAME: frame data (binary attribute), including frame header
 *	and body, but not FCS; used, e.g., with NL80211_CMD_AUTHENTICATE and
 *	NL80211_CMD_ASSOCIATE events
 * @NL80211_ATTR_SSID: SSID (binary attribute, 0..32 octets)
 * @NL80211_ATTR_AUTH_TYPE: AuthenticationType, see &enum nl80211_auth_type,
 *	represented as a u32
 * @NL80211_ATTR_REASON_CODE: ReasonCode for %NL80211_CMD_DEAUTHENTICATE and
 *	%NL80211_CMD_DISASSOCIATE, u16
 *
 * @NL80211_ATTR_KEY_TYPE: Key Type, see &enum nl80211_key_type, represented as
 *	a u32
 *
 * @NL80211_ATTR_FREQ_BEFORE: A channel which has suffered a regulatory change
 * 	due to considerations from a beacon hint. This attribute reflects
 * 	the state of the channel _before_ the beacon hint processing. This
 * 	attributes consists of a nested attribute containing
 * 	NL80211_FREQUENCY_ATTR_*
 * @NL80211_ATTR_FREQ_AFTER: A channel which has suffered a regulatory change
 * 	due to considerations from a beacon hint. This attribute reflects
 * 	the state of the channel _after_ the beacon hint processing. This
 * 	attributes consists of a nested attribute containing
 * 	NL80211_FREQUENCY_ATTR_*
 *
 * @NL80211_ATTR_CIPHER_SUITES: a set of u32 values indicating the supported
 *	cipher suites
 *
 * @NL80211_ATTR_FREQ_FIXED: a flag indicating the IBSS should not try to look
 *	for other networks on different channels
 *
 * @NL80211_ATTR_TIMED_OUT: a flag indicating than an operation timed out; this
 *	is used, e.g., with %NL80211_CMD_AUTHENTICATE event
 *
 * @NL80211_ATTR_USE_MFP: Whether management frame protection (IEEE 802.11w) is
 *	used for the association (&enum nl80211_mfp, represented as a u32);
 *	this attribute can be used
 *	with %NL80211_CMD_ASSOCIATE and %NL80211_CMD_CONNECT requests
 *
 * @NL80211_ATTR_STA_FLAGS2: Attribute containing a
 *	&struct nl80211_sta_flag_update.
 *
 * @NL80211_ATTR_CONTROL_PORT: A flag indicating whether user space controls
 *	IEEE 802.1X port, i.e., sets/clears %NL80211_STA_FLAG_AUTHORIZED, in
 *	station mode. If the flag is included in %NL80211_CMD_ASSOCIATE
 *	request, the driver will assume that the port is unauthorized until
 *	authorized by user space. Otherwise, port is marked authorized by
 *	default in station mode.
 * @NL80211_ATTR_CONTROL_PORT_ETHERTYPE: A 16-bit value indicating the
 *	ethertype that will be used for key negotiation. It can be
 *	specified with the associate and connect commands. If it is not
 *	specified, the value defaults to 0x888E (PAE, 802.1X). This
 *	attribute is also used as a flag in the wiphy information to
 *	indicate that protocols other than PAE are supported.
 * @NL80211_ATTR_CONTROL_PORT_NO_ENCRYPT: When included along with
 *	%NL80211_ATTR_CONTROL_PORT_ETHERTYPE, indicates that the custom
 *	ethertype frames used for key negotiation must not be encrypted.
 *
 * @NL80211_ATTR_TESTDATA: Testmode data blob, passed through to the driver.
 *	We recommend using nested, driver-specific attributes within this.
 *
 * @NL80211_ATTR_DISCONNECTED_BY_AP: A flag indicating that the DISCONNECT
 *	event was due to the AP disconnecting the station, and not due to
 *	a local disconnect request.
 * @NL80211_ATTR_STATUS_CODE: StatusCode for the %NL80211_CMD_CONNECT
 *	event (u16)
 * @NL80211_ATTR_PRIVACY: Flag attribute, used with connect(), indicating
 *	that protected APs should be used. This is also used with NEW_BEACON to
 *	indicate that the BSS is to use protection.
 *
 * @NL80211_ATTR_CIPHERS_PAIRWISE: Used with CONNECT, ASSOCIATE, and NEW_BEACON
 *	to indicate which unicast key ciphers will be used with the connection
 *	(an array of u32).
 * @NL80211_ATTR_CIPHER_GROUP: Used with CONNECT, ASSOCIATE, and NEW_BEACON to
 *	indicate which group key cipher will be used with the connection (a
 *	u32).
 * @NL80211_ATTR_WPA_VERSIONS: Used with CONNECT, ASSOCIATE, and NEW_BEACON to
 *	indicate which WPA version(s) the AP we want to associate with is using
 *	(a u32 with flags from &enum nl80211_wpa_versions).
 * @NL80211_ATTR_AKM_SUITES: Used with CONNECT, ASSOCIATE, and NEW_BEACON to
 *	indicate which key management algorithm(s) to use (an array of u32).
 *
 * @NL80211_ATTR_REQ_IE: (Re)association request information elements as
 *	sent out by the card, for ROAM and successful CONNECT events.
 * @NL80211_ATTR_RESP_IE: (Re)association response information elements as
 *	sent by peer, for ROAM and successful CONNECT events.
 *
 * @NL80211_ATTR_PREV_BSSID: previous BSSID, to be used by in ASSOCIATE
 *	commands to specify using a reassociate frame
 *
 * @NL80211_ATTR_KEY: key information in a nested attribute with
 *	%NL80211_KEY_* sub-attributes
 * @NL80211_ATTR_KEYS: array of keys for static WEP keys for connect()
 *	and join_ibss(), key information is in a nested attribute each
 *	with %NL80211_KEY_* sub-attributes
 *
 * @NL80211_ATTR_PID: Process ID of a network namespace.
 *
 * @NL80211_ATTR_GENERATION: Used to indicate consistent snapshots for
 *	dumps. This number increases whenever the object list being
 *	dumped changes, and as such userspace can verify that it has
 *	obtained a complete and consistent snapshot by verifying that
 *	all dump messages contain the same generation number. If it
 *	changed then the list changed and the dump should be repeated
 *	completely from scratch.
 *
 * @NL80211_ATTR_4ADDR: Use 4-address frames on a virtual interface
 *
 * @NL80211_ATTR_SURVEY_INFO: survey information about a channel, part of
 *      the survey response for %NL80211_CMD_GET_SURVEY, nested attribute
 *      containing info as possible, see &enum survey_info.
 *
 * @NL80211_ATTR_PMKID: PMK material for PMKSA caching.
 * @NL80211_ATTR_MAX_NUM_PMKIDS: maximum number of PMKIDs a firmware can
 *	cache, a wiphy attribute.
 *
 * @NL80211_ATTR_DURATION: Duration of an operation in milliseconds, u32.
 * @NL80211_ATTR_MAX_REMAIN_ON_CHANNEL_DURATION: Device attribute that
 *	specifies the maximum duration that can be requested with the
 *	remain-on-channel operation, in milliseconds, u32.
 *
 * @NL80211_ATTR_COOKIE: Generic 64-bit cookie to identify objects.
 *
 * @NL80211_ATTR_TX_RATES: Nested set of attributes
 *	(enum nl80211_tx_rate_attributes) describing TX rates per band. The
 *	enum nl80211_band value is used as the index (nla_type() of the nested
 *	data. If a band is not included, it will be configured to allow all
 *	rates based on negotiated supported rates information. This attribute
 *	is used with %NL80211_CMD_SET_TX_BITRATE_MASK.
 *
 * @NL80211_ATTR_FRAME_MATCH: A binary attribute which typically must contain
 *	at least one byte, currently used with @NL80211_CMD_REGISTER_FRAME.
 * @NL80211_ATTR_FRAME_TYPE: A u16 indicating the frame type/subtype for the
 *	@NL80211_CMD_REGISTER_FRAME command.
 * @NL80211_ATTR_TX_FRAME_TYPES: wiphy capability attribute, which is a
 *	nested attribute of %NL80211_ATTR_FRAME_TYPE attributes, containing
 *	information about which frame types can be transmitted with
 *	%NL80211_CMD_FRAME.
 * @NL80211_ATTR_RX_FRAME_TYPES: wiphy capability attribute, which is a
 *	nested attribute of %NL80211_ATTR_FRAME_TYPE attributes, containing
 *	information about which frame types can be registered for RX.
 *
 * @NL80211_ATTR_ACK: Flag attribute indicating that the frame was
 *	acknowledged by the recipient.
 *
 * @NL80211_ATTR_PS_STATE: powersave state, using &enum nl80211_ps_state values.
 *
 * @NL80211_ATTR_CQM: connection quality monitor configuration in a
 *	nested attribute with %NL80211_ATTR_CQM_* sub-attributes.
 *
 * @NL80211_ATTR_LOCAL_STATE_CHANGE: Flag attribute to indicate that a command
 *	is requesting a local authentication/association state change without
 *	invoking actual management frame exchange. This can be used with
 *	NL80211_CMD_AUTHENTICATE, NL80211_CMD_DEAUTHENTICATE,
 *	NL80211_CMD_DISASSOCIATE.
 *
 * @NL80211_ATTR_AP_ISOLATE: (AP mode) Do not forward traffic between stations
 *	connected to this BSS.
 *
 * @NL80211_ATTR_WIPHY_TX_POWER_SETTING: Transmit power setting type. See
 *      &enum nl80211_tx_power_setting for possible values.
 * @NL80211_ATTR_WIPHY_TX_POWER_LEVEL: Transmit power level in signed mBm units.
 *      This is used in association with @NL80211_ATTR_WIPHY_TX_POWER_SETTING
 *      for non-automatic settings.
 *
 * @NL80211_ATTR_SUPPORT_IBSS_RSN: The device supports IBSS RSN, which mostly
 *	means support for per-station GTKs.
 *
 * @NL80211_ATTR_WIPHY_ANTENNA_TX: Bitmap of allowed antennas for transmitting.
 *	This can be used to mask out antennas which are not attached or should
 *	not be used for transmitting. If an antenna is not selected in this
 *	bitmap the hardware is not allowed to transmit on this antenna.
 *
 *	Each bit represents one antenna, starting with antenna 1 at the first
 *	bit. Depending on which antennas are selected in the bitmap, 802.11n
 *	drivers can derive which chainmasks to use (if all antennas belonging to
 *	a particular chain are disabled this chain should be disabled) and if
 *	a chain has diversity antennas wether diversity should be used or not.
 *	HT capabilities (STBC, TX Beamforming, Antenna selection) can be
 *	derived from the available chains after applying the antenna mask.
 *	Non-802.11n drivers can derive wether to use diversity or not.
 *	Drivers may reject configurations or RX/TX mask combinations they cannot
 *	support by returning -EINVAL.
 *
 * @NL80211_ATTR_WIPHY_ANTENNA_RX: Bitmap of allowed antennas for receiving.
 *	This can be used to mask out antennas which are not attached or should
 *	not be used for receiving. If an antenna is not selected in this bitmap
 *	the hardware should not be configured to receive on this antenna.
 *	For a more detailed description see @NL80211_ATTR_WIPHY_ANTENNA_TX.
 *
 * @NL80211_ATTR_WIPHY_ANTENNA_AVAIL_TX: Bitmap of antennas which are available
 *	for configuration as TX antennas via the above parameters.
 *
 * @NL80211_ATTR_WIPHY_ANTENNA_AVAIL_RX: Bitmap of antennas which are available
 *	for configuration as RX antennas via the above parameters.
 *
 * @NL80211_ATTR_MCAST_RATE: Multicast tx rate (in 100 kbps) for IBSS
 *
 * @NL80211_ATTR_OFFCHANNEL_TX_OK: For management frame TX, the frame may be
 *	transmitted on another channel when the channel given doesn't match
 *	the current channel. If the current channel doesn't match and this
 *	flag isn't set, the frame will be rejected. This is also used as an
 *	nl80211 capability flag.
 *
 * @NL80211_ATTR_BSS_HT_OPMODE: HT operation mode (u16)
 *
 * @NL80211_ATTR_KEY_DEFAULT_TYPES: A nested attribute containing flags
 *	attributes, specifying what a key should be set as default as.
 *	See &enum nl80211_key_default_types.
 *
 * @NL80211_ATTR_MESH_SETUP: Optional mesh setup parameters.  These cannot be
 *	changed once the mesh is active.
 * @NL80211_ATTR_MESH_CONFIG: Mesh configuration parameters, a nested attribute
 *	containing attributes from &enum nl80211_meshconf_params.
 * @NL80211_ATTR_SUPPORT_MESH_AUTH: Currently, this means the underlying driver
 *	allows auth frames in a mesh to be passed to userspace for processing via
 *	the @NL80211_MESH_SETUP_USERSPACE_AUTH flag.
 * @NL80211_ATTR_STA_PLINK_STATE: The state of a mesh peer link as defined in
 *	&enum nl80211_plink_state. Used when userspace is driving the peer link
 *	management state machine.  @NL80211_MESH_SETUP_USERSPACE_AMPE or
 *	@NL80211_MESH_SETUP_USERSPACE_MPM must be enabled.
 *
 * @NL80211_ATTR_WOWLAN_TRIGGERS_SUPPORTED: indicates, as part of the wiphy
 *	capabilities, the supported WoWLAN triggers
 * @NL80211_ATTR_WOWLAN_TRIGGERS: used by %NL80211_CMD_SET_WOWLAN to
 *	indicate which WoW triggers should be enabled. This is also
 *	used by %NL80211_CMD_GET_WOWLAN to get the currently enabled WoWLAN
 *	triggers.
 *
 * @NL80211_ATTR_SCHED_SCAN_INTERVAL: Interval between scheduled scan
 *	cycles, in msecs.
 *
 * @NL80211_ATTR_SCHED_SCAN_MATCH: Nested attribute with one or more
 *	sets of attributes to match during scheduled scans.  Only BSSs
 *	that match any of the sets will be reported.  These are
 *	pass-thru filter rules.
 *	For a match to succeed, the BSS must match all attributes of a
 *	set.  Since not every hardware supports matching all types of
 *	attributes, there is no guarantee that the reported BSSs are
 *	fully complying with the match sets and userspace needs to be
 *	able to ignore them by itself.
 *	Thus, the implementation is somewhat hardware-dependent, but
 *	this is only an optimization and the userspace application
 *	needs to handle all the non-filtered results anyway.
 *	If the match attributes don't make sense when combined with
 *	the values passed in @NL80211_ATTR_SCAN_SSIDS (eg. if an SSID
 *	is included in the probe request, but the match attributes
 *	will never let it go through), -EINVAL may be returned.
 *	If ommited, no filtering is done.
 *
 * @NL80211_ATTR_INTERFACE_COMBINATIONS: Nested attribute listing the supported
 *	interface combinations. In each nested item, it contains attributes
 *	defined in &enum nl80211_if_combination_attrs.
 * @NL80211_ATTR_SOFTWARE_IFTYPES: Nested attribute (just like
 *	%NL80211_ATTR_SUPPORTED_IFTYPES) containing the interface types that
 *	are managed in software: interfaces of these types aren't subject to
 *	any restrictions in their number or combinations.
 *
 * @NL80211_ATTR_REKEY_DATA: nested attribute containing the information
 *	necessary for GTK rekeying in the device, see &enum nl80211_rekey_data.
 *
 * @NL80211_ATTR_SCAN_SUPP_RATES: rates per to be advertised as supported in scan,
 *	nested array attribute containing an entry for each band, with the entry
 *	being a list of supported rates as defined by IEEE 802.11 7.3.2.2 but
 *	without the length restriction (at most %NL80211_MAX_SUPP_RATES).
 *
 * @NL80211_ATTR_HIDDEN_SSID: indicates whether SSID is to be hidden from Beacon
 *	and Probe Response (when response to wildcard Probe Request); see
 *	&enum nl80211_hidden_ssid, represented as a u32
 *
 * @NL80211_ATTR_IE_PROBE_RESP: Information element(s) for Probe Response frame.
 *	This is used with %NL80211_CMD_NEW_BEACON and %NL80211_CMD_SET_BEACON to
 *	provide extra IEs (e.g., WPS/P2P IE) into Probe Response frames when the
 *	driver (or firmware) replies to Probe Request frames.
 * @NL80211_ATTR_IE_ASSOC_RESP: Information element(s) for (Re)Association
 *	Response frames. This is used with %NL80211_CMD_NEW_BEACON and
 *	%NL80211_CMD_SET_BEACON to provide extra IEs (e.g., WPS/P2P IE) into
 *	(Re)Association Response frames when the driver (or firmware) replies to
 *	(Re)Association Request frames.
 *
 * @NL80211_ATTR_STA_WME: Nested attribute containing the wme configuration
 *	of the station, see &enum nl80211_sta_wme_attr.
 * @NL80211_ATTR_SUPPORT_AP_UAPSD: the device supports uapsd when working
 *	as AP.
 *
 * @NL80211_ATTR_ROAM_SUPPORT: Indicates whether the firmware is capable of
 *	roaming to another AP in the same ESS if the signal lever is low.
 *
 * @NL80211_ATTR_PMKSA_CANDIDATE: Nested attribute containing the PMKSA caching
 *	candidate information, see &enum nl80211_pmksa_candidate_attr.
 *
 * @NL80211_ATTR_TX_NO_CCK_RATE: Indicates whether to use CCK rate or not
 *	for management frames transmission. In order to avoid p2p probe/action
 *	frames are being transmitted at CCK rate in 2GHz band, the user space
 *	applications use this attribute.
 *	This attribute is used with %NL80211_CMD_TRIGGER_SCAN and
 *	%NL80211_CMD_FRAME commands.
 *
 * @NL80211_ATTR_TDLS_ACTION: Low level TDLS action code (e.g. link setup
 *	request, link setup confirm, link teardown, etc.). Values are
 *	described in the TDLS (802.11z) specification.
 * @NL80211_ATTR_TDLS_DIALOG_TOKEN: Non-zero token for uniquely identifying a
 *	TDLS conversation between two devices.
 * @NL80211_ATTR_TDLS_OPERATION: High level TDLS operation; see
 *	&enum nl80211_tdls_operation, represented as a u8.
 * @NL80211_ATTR_TDLS_SUPPORT: A flag indicating the device can operate
 *	as a TDLS peer sta.
 * @NL80211_ATTR_TDLS_EXTERNAL_SETUP: The TDLS discovery/setup and teardown
 *	procedures should be performed by sending TDLS packets via
 *	%NL80211_CMD_TDLS_MGMT. Otherwise %NL80211_CMD_TDLS_OPER should be
 *	used for asking the driver to perform a TDLS operation.
 *
 * @NL80211_ATTR_DEVICE_AP_SME: This u32 attribute may be listed for devices
 *	that have AP support to indicate that they have the AP SME integrated
 *	with support for the features listed in this attribute, see
 *	&enum nl80211_ap_sme_features.
 *
 * @NL80211_ATTR_DONT_WAIT_FOR_ACK: Used with %NL80211_CMD_FRAME, this tells
 *	the driver to not wait for an acknowledgement. Note that due to this,
 *	it will also not give a status callback nor return a cookie. This is
 *	mostly useful for probe responses to save airtime.
 *
 * @NL80211_ATTR_FEATURE_FLAGS: This u32 attribute contains flags from
 *	&enum nl80211_feature_flags and is advertised in wiphy information.
 * @NL80211_ATTR_PROBE_RESP_OFFLOAD: Indicates that the HW responds to probe
 *	requests while operating in AP-mode.
 *	This attribute holds a bitmap of the supported protocols for
 *	offloading (see &enum nl80211_probe_resp_offload_support_attr).
 *
 * @NL80211_ATTR_PROBE_RESP: Probe Response template data. Contains the entire
 *	probe-response frame. The DA field in the 802.11 header is zero-ed out,
 *	to be filled by the FW.
 * @NL80211_ATTR_DISABLE_HT:  Force HT capable interfaces to disable
 *      this feature.  Currently, only supported in mac80211 drivers.
 * @NL80211_ATTR_HT_CAPABILITY_MASK: Specify which bits of the
 *      ATTR_HT_CAPABILITY to which attention should be paid.
 *      Currently, only mac80211 NICs support this feature.
 *      The values that may be configured are:
 *       MCS rates, MAX-AMSDU, HT-20-40 and HT_CAP_SGI_40
 *       AMPDU density and AMPDU factor.
 *      All values are treated as suggestions and may be ignored
 *      by the driver as required.  The actual values may be seen in
 *      the station debugfs ht_caps file.
 *
 * @NL80211_ATTR_DFS_REGION: region for regulatory rules which this country
 *    abides to when initiating radiation on DFS channels. A country maps
 *    to one DFS region.
 *
 * @NL80211_ATTR_NOACK_MAP: This u16 bitmap contains the No Ack Policy of
 *      up to 16 TIDs.
 *
 * @NL80211_ATTR_INACTIVITY_TIMEOUT: timeout value in seconds, this can be
 *	used by the drivers which has MLME in firmware and does not have support
 *	to report per station tx/rx activity to free up the staion entry from
 *	the list. This needs to be used when the driver advertises the
 *	capability to timeout the stations.
 *
 * @NL80211_ATTR_RX_SIGNAL_DBM: signal strength in dBm (as a 32-bit int);
 *	this attribute is (depending on the driver capabilities) added to
 *	received frames indicated with %NL80211_CMD_FRAME.
 *
 * @NL80211_ATTR_BG_SCAN_PERIOD: Background scan period in seconds
 *      or 0 to disable background scan.
 *
 * @NL80211_ATTR_USER_REG_HINT_TYPE: type of regulatory hint passed from
 *	userspace. If unset it is assumed the hint comes directly from
 *	a user. If set code could specify exactly what type of source
 *	was used to provide the hint. For the different types of
 *	allowed user regulatory hints see nl80211_user_reg_hint_type.
 *
 * @NL80211_ATTR_CONN_FAILED_REASON: The reason for which AP has rejected
 *	the connection request from a station. nl80211_connect_failed_reason
 *	enum has different reasons of connection failure.
 *
 * @NL80211_ATTR_SAE_DATA: SAE elements in Authentication frames. This starts
 *	with the Authentication transaction sequence number field.
 *
 * @NL80211_ATTR_VHT_CAPABILITY: VHT Capability information element (from
 *	association request when used with NL80211_CMD_NEW_STATION)
 *
 * @NL80211_ATTR_SCAN_FLAGS: scan request control flags (u32)
 *
 * @NL80211_ATTR_P2P_CTWINDOW: P2P GO Client Traffic Window (u8), used with
 *	the START_AP and SET_BSS commands
 * @NL80211_ATTR_P2P_OPPPS: P2P GO opportunistic PS (u8), used with the
 *	START_AP and SET_BSS commands. This can have the values 0 or 1;
 *	if not given in START_AP 0 is assumed, if not given in SET_BSS
 *	no change is made.
 *
 * @NL80211_ATTR_LOCAL_MESH_POWER_MODE: local mesh STA link-specific power mode
 *	defined in &enum nl80211_mesh_power_mode.
 *
 * @NL80211_ATTR_ACL_POLICY: ACL policy, see &enum nl80211_acl_policy,
 *	carried in a u32 attribute
 *
 * @NL80211_ATTR_MAC_ADDRS: Array of nested MAC addresses, used for
 *	MAC ACL.
 *
 * @NL80211_ATTR_MAC_ACL_MAX: u32 attribute to advertise the maximum
 *	number of MAC addresses that a device can support for MAC
 *	ACL.
 *
 * @NL80211_ATTR_RADAR_EVENT: Type of radar event for notification to userspace,
 *	contains a value of enum nl80211_radar_event (u32).
 *
 * @NL80211_ATTR_EXT_CAPA: 802.11 extended capabilities that the kernel driver
 *	has and handles. The format is the same as the IE contents. See
 *	802.11-2012 8.4.2.29 for more information.
 * @NL80211_ATTR_EXT_CAPA_MASK: Extended capabilities that the kernel driver
 *	has set in the %NL80211_ATTR_EXT_CAPA value, for multibit fields.
 *
 * @NL80211_ATTR_STA_CAPABILITY: Station capabilities (u16) are advertised to
 *	the driver, e.g., to enable TDLS power save (PU-APSD).
 *
 * @NL80211_ATTR_STA_EXT_CAPABILITY: Station extended capabilities are
 *	advertised to the driver, e.g., to enable TDLS off channel operations
 *	and PU-APSD.
 *
 * @NL80211_ATTR_PROTOCOL_FEATURES: global nl80211 feature flags, see
 *	&enum nl80211_protocol_features, the attribute is a u32.
 *
 * @NL80211_ATTR_SPLIT_WIPHY_DUMP: flag attribute, userspace supports
 *	receiving the data for a single wiphy split across multiple
 *	messages, given with wiphy dump message
 *
 * @NL80211_ATTR_MDID: Mobility Domain Identifier
 *
 * @NL80211_ATTR_IE_RIC: Resource Information Container Information
 *	Element
 *
 * @NL80211_ATTR_CRIT_PROT_ID: critical protocol identifier requiring increased
 *	reliability, see &enum nl80211_crit_proto_id (u16).
 * @NL80211_ATTR_MAX_CRIT_PROT_DURATION: duration in milliseconds in which
 *      the connection should have increased reliability (u16).
 *
 * @NL80211_ATTR_PEER_AID: Association ID for the peer TDLS station (u16).
 *	This is similar to @NL80211_ATTR_STA_AID but with a difference of being
 *	allowed to be used with the first @NL80211_CMD_SET_STATION command to
 *	update a TDLS peer STA entry.
 *
 * @NL80211_ATTR_COALESCE_RULE: Coalesce rule information.
 *
 * @NL80211_ATTR_CH_SWITCH_COUNT: u32 attribute specifying the number of TBTT's
 *	until the channel switch event.
 * @NL80211_ATTR_CH_SWITCH_BLOCK_TX: flag attribute specifying that transmission
 *	must be blocked on the current channel (before the channel switch
 *	operation).
 * @NL80211_ATTR_CSA_IES: Nested set of attributes containing the IE information
 *	for the time while performing a channel switch.
 * @NL80211_ATTR_CSA_C_OFF_BEACON: An array of offsets (u16) to the channel
 *	switch counters in the beacons tail (%NL80211_ATTR_BEACON_TAIL).
 * @NL80211_ATTR_CSA_C_OFF_PRESP: An array of offsets (u16) to the channel
 *	switch counters in the probe response (%NL80211_ATTR_PROBE_RESP).
 *
 * @NL80211_ATTR_RXMGMT_FLAGS: flags for nl80211_send_mgmt(), u32.
 *	As specified in the &enum nl80211_rxmgmt_flags.
 *
 * @NL80211_ATTR_STA_SUPPORTED_CHANNELS: array of supported channels.
 *
 * @NL80211_ATTR_STA_SUPPORTED_OPER_CLASSES: array of supported
 *      supported operating classes.
 *
 * @NL80211_ATTR_HANDLE_DFS: A flag indicating whether user space
 *	controls DFS operation in IBSS mode. If the flag is included in
 *	%NL80211_CMD_JOIN_IBSS request, the driver will allow use of DFS
 *	channels and reports radar events to userspace. Userspace is required
 *	to react to radar events, e.g. initiate a channel switch or leave the
 *	IBSS network.
 *
 * @NL80211_ATTR_SUPPORT_5_MHZ: A flag indicating that the device supports
 *	5 MHz channel bandwidth.
 * @NL80211_ATTR_SUPPORT_10_MHZ: A flag indicating that the device supports
 *	10 MHz channel bandwidth.
 *
 * @NL80211_ATTR_OPMODE_NOTIF: Operating mode field from Operating Mode
 *	Notification Element based on association request when used with
 *	%NL80211_CMD_NEW_STATION; u8 attribute.
 *
 * @NL80211_ATTR_VENDOR_ID: The vendor ID, either a 24-bit OUI or, if
 *	%NL80211_VENDOR_ID_IS_LINUX is set, a special Linux ID (not used yet)
 * @NL80211_ATTR_VENDOR_SUBCMD: vendor sub-command
 * @NL80211_ATTR_VENDOR_DATA: data for the vendor command, if any; this
 *	attribute is also used for vendor command feature advertisement
 * @NL80211_ATTR_VENDOR_EVENTS: used for event list advertising in the wiphy
 *	info, containing a nested array of possible events
 *
 * @NL80211_ATTR_QOS_MAP: IP DSCP mapping for Interworking QoS mapping. This
 *	data is in the format defined for the payload of the QoS Map Set element
 *	in IEEE Std 802.11-2012, 8.4.2.97.
 *
 * @NL80211_ATTR_MAC_HINT: MAC address recommendation as initial BSS
 * @NL80211_ATTR_WIPHY_FREQ_HINT: frequency of the recommended initial BSS
 *
 * @NL80211_ATTR_MAX_AP_ASSOC_STA: Device attribute that indicates how many
 *	associated stations are supported in AP mode (including P2P GO); u32.
 *	Since drivers may not have a fixed limit on the maximum number (e.g.,
 *	other concurrent operations may affect this), drivers are allowed to
 *	advertise values that cannot always be met. In such cases, an attempt
 *	to add a new station entry with @NL80211_CMD_NEW_STATION may fail.
 *
 * @NL80211_ATTR_CSA_C_OFFSETS_TX: An array of csa counter offsets (u16) which
 *	should be updated when the frame is transmitted.
 * @NL80211_ATTR_MAX_CSA_COUNTERS: U8 attribute used to advertise the maximum
 *	supported number of csa counters.
 *
 * @NL80211_ATTR_TDLS_PEER_CAPABILITY: flags for TDLS peer capabilities, u32.
 *	As specified in the &enum nl80211_tdls_peer_capability.
 *
 * @NL80211_ATTR_SOCKET_OWNER: Flag attribute, if set during interface
 *	creation then the new interface will be owned by the netlink socket
 *	that created it and will be destroyed when the socket is closed.
 *
 * @NL80211_ATTR_TDLS_INITIATOR: flag attribute indicating the current end is
 *	the TDLS link initiator.
 *
 * @NL80211_ATTR_USE_RRM: flag for indicating whether the current connection
 *	shall support Radio Resource Measurements (11k). This attribute can be
 *	used with %NL80211_CMD_ASSOCIATE and %NL80211_CMD_CONNECT requests.
 *	User space applications are expected to use this flag only if the
 *	underlying device supports these minimal RRM features:
 *		%NL80211_FEATURE_DS_PARAM_SET_IE_IN_PROBES,
 *		%NL80211_FEATURE_QUIET,
 *	If this flag is used, driver must add the Power Capabilities IE to the
 *	association request. In addition, it must also set the RRM capability
 *	flag in the association request's Capability Info field.
 *
 * @NL80211_ATTR_WIPHY_DYN_ACK: flag attribute used to enable ACK timeout
 *	estimation algorithm (dynack). In order to activate dynack
 *	%NL80211_FEATURE_ACKTO_ESTIMATION feature flag must be set by lower
 *	drivers to indicate dynack capability. Dynack is automatically disabled
 *	setting valid value for coverage class.
 *
 * @NL80211_ATTR_TSID: a TSID value (u8 attribute)
 * @NL80211_ATTR_USER_PRIO: user priority value (u8 attribute)
 * @NL80211_ATTR_ADMITTED_TIME: admitted time in units of 32 microseconds
 *	(per second) (u16 attribute)
 *
 * @NL80211_ATTR_SMPS_MODE: SMPS mode to use (ap mode). see
 *	&enum nl80211_smps_mode.
 *
 * @NL80211_ATTR_OPER_CLASS: operating class
 *
 * @NL80211_ATTR_MAC_MASK: MAC address mask
 *
 * @NUM_NL80211_ATTR: total number of nl80211_attrs available
 * @NL80211_ATTR_MAX: highest attribute number currently defined
 * @__NL80211_ATTR_AFTER_LAST: internal use
 */
enum nl80211_attrs {
/* don't change the order or add anything between, this is ABI! */
	NL80211_ATTR_UNSPEC,

	NL80211_ATTR_WIPHY,
	NL80211_ATTR_WIPHY_NAME,

	NL80211_ATTR_IFINDEX,
	NL80211_ATTR_IFNAME,
	NL80211_ATTR_IFTYPE,

	NL80211_ATTR_MAC,

	NL80211_ATTR_KEY_DATA,
	NL80211_ATTR_KEY_IDX,
	NL80211_ATTR_KEY_CIPHER,
	NL80211_ATTR_KEY_SEQ,
	NL80211_ATTR_KEY_DEFAULT,

	NL80211_ATTR_BEACON_INTERVAL,
	NL80211_ATTR_DTIM_PERIOD,
	NL80211_ATTR_BEACON_HEAD,
	NL80211_ATTR_BEACON_TAIL,

	NL80211_ATTR_STA_AID,
	NL80211_ATTR_STA_FLAGS,
	NL80211_ATTR_STA_LISTEN_INTERVAL,
	NL80211_ATTR_STA_SUPPORTED_RATES,
	NL80211_ATTR_STA_VLAN,
	NL80211_ATTR_STA_INFO,

	NL80211_ATTR_WIPHY_BANDS,

	NL80211_ATTR_MNTR_FLAGS,

	NL80211_ATTR_MESH_ID,
	NL80211_ATTR_STA_PLINK_ACTION,
	NL80211_ATTR_MPATH_NEXT_HOP,
	NL80211_ATTR_MPATH_INFO,

	NL80211_ATTR_BSS_CTS_PROT,
	NL80211_ATTR_BSS_SHORT_PREAMBLE,
	NL80211_ATTR_BSS_SHORT_SLOT_TIME,

	NL80211_ATTR_HT_CAPABILITY,

	NL80211_ATTR_SUPPORTED_IFTYPES,

	NL80211_ATTR_REG_ALPHA2,
	NL80211_ATTR_REG_RULES,

	NL80211_ATTR_MESH_CONFIG,

	NL80211_ATTR_BSS_BASIC_RATES,

	NL80211_ATTR_WIPHY_TXQ_PARAMS,
	NL80211_ATTR_WIPHY_FREQ,
	NL80211_ATTR_WIPHY_CHANNEL_TYPE,

	NL80211_ATTR_KEY_DEFAULT_MGMT,

	NL80211_ATTR_MGMT_SUBTYPE,
	NL80211_ATTR_IE,

	NL80211_ATTR_MAX_NUM_SCAN_SSIDS,

	NL80211_ATTR_SCAN_FREQUENCIES,
	NL80211_ATTR_SCAN_SSIDS,
	NL80211_ATTR_GENERATION, /* replaces old SCAN_GENERATION */
	NL80211_ATTR_BSS,

	NL80211_ATTR_REG_INITIATOR,
	NL80211_ATTR_REG_TYPE,

	NL80211_ATTR_SUPPORTED_COMMANDS,

	NL80211_ATTR_FRAME,
	NL80211_ATTR_SSID,
	NL80211_ATTR_AUTH_TYPE,
	NL80211_ATTR_REASON_CODE,

	NL80211_ATTR_KEY_TYPE,

	NL80211_ATTR_MAX_SCAN_IE_LEN,
	NL80211_ATTR_CIPHER_SUITES,

	NL80211_ATTR_FREQ_BEFORE,
	NL80211_ATTR_FREQ_AFTER,

	NL80211_ATTR_FREQ_FIXED,


	NL80211_ATTR_WIPHY_RETRY_SHORT,
	NL80211_ATTR_WIPHY_RETRY_LONG,
	NL80211_ATTR_WIPHY_FRAG_THRESHOLD,
	NL80211_ATTR_WIPHY_RTS_THRESHOLD,

	NL80211_ATTR_TIMED_OUT,

	NL80211_ATTR_USE_MFP,

	NL80211_ATTR_STA_FLAGS2,

	NL80211_ATTR_CONTROL_PORT,

	NL80211_ATTR_TESTDATA,

	NL80211_ATTR_PRIVACY,

	NL80211_ATTR_DISCONNECTED_BY_AP,
	NL80211_ATTR_STATUS_CODE,

	NL80211_ATTR_CIPHER_SUITES_PAIRWISE,
	NL80211_ATTR_CIPHER_SUITE_GROUP,
	NL80211_ATTR_WPA_VERSIONS,
	NL80211_ATTR_AKM_SUITES,

	NL80211_ATTR_REQ_IE,
	NL80211_ATTR_RESP_IE,

	NL80211_ATTR_PREV_BSSID,

	NL80211_ATTR_KEY,
	NL80211_ATTR_KEYS,

	NL80211_ATTR_PID,

	NL80211_ATTR_4ADDR,

	NL80211_ATTR_SURVEY_INFO,

	NL80211_ATTR_PMKID,
	NL80211_ATTR_MAX_NUM_PMKIDS,

	NL80211_ATTR_DURATION,

	NL80211_ATTR_COOKIE,

	NL80211_ATTR_WIPHY_COVERAGE_CLASS,

	NL80211_ATTR_TX_RATES,

	NL80211_ATTR_FRAME_MATCH,

	NL80211_ATTR_ACK,

	NL80211_ATTR_PS_STATE,

	NL80211_ATTR_CQM,

	NL80211_ATTR_LOCAL_STATE_CHANGE,

	NL80211_ATTR_AP_ISOLATE,

	NL80211_ATTR_WIPHY_TX_POWER_SETTING,
	NL80211_ATTR_WIPHY_TX_POWER_LEVEL,

	NL80211_ATTR_TX_FRAME_TYPES,
	NL80211_ATTR_RX_FRAME_TYPES,
	NL80211_ATTR_FRAME_TYPE,

	NL80211_ATTR_CONTROL_PORT_ETHERTYPE,
	NL80211_ATTR_CONTROL_PORT_NO_ENCRYPT,

	NL80211_ATTR_SUPPORT_IBSS_RSN,

	NL80211_ATTR_WIPHY_ANTENNA_TX,
	NL80211_ATTR_WIPHY_ANTENNA_RX,

	NL80211_ATTR_MCAST_RATE,

	NL80211_ATTR_OFFCHANNEL_TX_OK,

	NL80211_ATTR_BSS_HT_OPMODE,

	NL80211_ATTR_KEY_DEFAULT_TYPES,

	NL80211_ATTR_MAX_REMAIN_ON_CHANNEL_DURATION,

	NL80211_ATTR_MESH_SETUP,

	NL80211_ATTR_WIPHY_ANTENNA_AVAIL_TX,
	NL80211_ATTR_WIPHY_ANTENNA_AVAIL_RX,

	NL80211_ATTR_SUPPORT_MESH_AUTH,
	NL80211_ATTR_STA_PLINK_STATE,

	NL80211_ATTR_WOWLAN_TRIGGERS,
	NL80211_ATTR_WOWLAN_TRIGGERS_SUPPORTED,

	NL80211_ATTR_SCHED_SCAN_INTERVAL,

	NL80211_ATTR_INTERFACE_COMBINATIONS,
	NL80211_ATTR_SOFTWARE_IFTYPES,

	NL80211_ATTR_REKEY_DATA,

	NL80211_ATTR_MAX_NUM_SCHED_SCAN_SSIDS,
	NL80211_ATTR_MAX_SCHED_SCAN_IE_LEN,

	NL80211_ATTR_SCAN_SUPP_RATES,

	NL80211_ATTR_HIDDEN_SSID,

	NL80211_ATTR_IE_PROBE_RESP,
	NL80211_ATTR_IE_ASSOC_RESP,

	NL80211_ATTR_STA_WME,
	NL80211_ATTR_SUPPORT_AP_UAPSD,

	NL80211_ATTR_ROAM_SUPPORT,

	NL80211_ATTR_SCHED_SCAN_MATCH,
	NL80211_ATTR_MAX_MATCH_SETS,

	NL80211_ATTR_PMKSA_CANDIDATE,

	NL80211_ATTR_TX_NO_CCK_RATE,

	NL80211_ATTR_TDLS_ACTION,
	NL80211_ATTR_TDLS_DIALOG_TOKEN,
	NL80211_ATTR_TDLS_OPERATION,
	NL80211_ATTR_TDLS_SUPPORT,
	NL80211_ATTR_TDLS_EXTERNAL_SETUP,

	NL80211_ATTR_DEVICE_AP_SME,

	NL80211_ATTR_DONT_WAIT_FOR_ACK,

	NL80211_ATTR_FEATURE_FLAGS,

	NL80211_ATTR_PROBE_RESP_OFFLOAD,

	NL80211_ATTR_PROBE_RESP,

	NL80211_ATTR_DFS_REGION,

	NL80211_ATTR_DISABLE_HT,
	NL80211_ATTR_HT_CAPABILITY_MASK,

	NL80211_ATTR_NOACK_MAP,

	NL80211_ATTR_INACTIVITY_TIMEOUT,

	NL80211_ATTR_RX_SIGNAL_DBM,

	NL80211_ATTR_BG_SCAN_PERIOD,

	NL80211_ATTR_WDEV,

	NL80211_ATTR_USER_REG_HINT_TYPE,

	NL80211_ATTR_CONN_FAILED_REASON,

	NL80211_ATTR_SAE_DATA,

	NL80211_ATTR_VHT_CAPABILITY,

	NL80211_ATTR_SCAN_FLAGS,

	NL80211_ATTR_CHANNEL_WIDTH,
	NL80211_ATTR_CENTER_FREQ1,
	NL80211_ATTR_CENTER_FREQ2,

	NL80211_ATTR_P2P_CTWINDOW,
	NL80211_ATTR_P2P_OPPPS,

	NL80211_ATTR_LOCAL_MESH_POWER_MODE,

	NL80211_ATTR_ACL_POLICY,

	NL80211_ATTR_MAC_ADDRS,

	NL80211_ATTR_MAC_ACL_MAX,

	NL80211_ATTR_RADAR_EVENT,

	NL80211_ATTR_EXT_CAPA,
	NL80211_ATTR_EXT_CAPA_MASK,

	NL80211_ATTR_STA_CAPABILITY,
	NL80211_ATTR_STA_EXT_CAPABILITY,

	NL80211_ATTR_PROTOCOL_FEATURES,
	NL80211_ATTR_SPLIT_WIPHY_DUMP,

	NL80211_ATTR_DISABLE_VHT,
	NL80211_ATTR_VHT_CAPABILITY_MASK,

	NL80211_ATTR_MDID,
	NL80211_ATTR_IE_RIC,

	NL80211_ATTR_CRIT_PROT_ID,
	NL80211_ATTR_MAX_CRIT_PROT_DURATION,

	NL80211_ATTR_PEER_AID,

	NL80211_ATTR_COALESCE_RULE,

	NL80211_ATTR_CH_SWITCH_COUNT,
	NL80211_ATTR_CH_SWITCH_BLOCK_TX,
	NL80211_ATTR_CSA_IES,
	NL80211_ATTR_CSA_C_OFF_BEACON,
	NL80211_ATTR_CSA_C_OFF_PRESP,

	NL80211_ATTR_RXMGMT_FLAGS,

	NL80211_ATTR_STA_SUPPORTED_CHANNELS,

	NL80211_ATTR_STA_SUPPORTED_OPER_CLASSES,

	NL80211_ATTR_HANDLE_DFS,

	NL80211_ATTR_SUPPORT_5_MHZ,
	NL80211_ATTR_SUPPORT_10_MHZ,

	NL80211_ATTR_OPMODE_NOTIF,

	NL80211_ATTR_VENDOR_ID,
	NL80211_ATTR_VENDOR_SUBCMD,
	NL80211_ATTR_VENDOR_DATA,
	NL80211_ATTR_VENDOR_EVENTS,

	NL80211_ATTR_QOS_MAP,

	NL80211_ATTR_MAC_HINT,
	NL80211_ATTR_WIPHY_FREQ_HINT,

	NL80211_ATTR_MAX_AP_ASSOC_STA,

	NL80211_ATTR_TDLS_PEER_CAPABILITY,

	NL80211_ATTR_SOCKET_OWNER,

	NL80211_ATTR_CSA_C_OFFSETS_TX,
	NL80211_ATTR_MAX_CSA_COUNTERS,

	NL80211_ATTR_TDLS_INITIATOR,

	NL80211_ATTR_USE_RRM,

	NL80211_ATTR_WIPHY_DYN_ACK,

	NL80211_ATTR_TSID,
	NL80211_ATTR_USER_PRIO,
	NL80211_ATTR_ADMITTED_TIME,

	NL80211_ATTR_SMPS_MODE,

	NL80211_ATTR_OPER_CLASS,

	NL80211_ATTR_MAC_MASK,

	/* add attributes here, update the policy in nl80211.c */

	__NL80211_ATTR_AFTER_LAST,
	NUM_NL80211_ATTR = __NL80211_ATTR_AFTER_LAST,
	NL80211_ATTR_MAX = __NL80211_ATTR_AFTER_LAST - 1
};

/* source-level API compatibility */
#define NL80211_ATTR_SCAN_GENERATION NL80211_ATTR_GENERATION
#define	NL80211_ATTR_MESH_PARAMS NL80211_ATTR_MESH_CONFIG
#define NL80211_ATTR_IFACE_SOCKET_OWNER NL80211_ATTR_SOCKET_OWNER

/*
 * Allow user space programs to use #ifdef on new attributes by defining them
 * here
 */
#define NL80211_CMD_CONNECT NL80211_CMD_CONNECT
#define NL80211_ATTR_HT_CAPABILITY NL80211_ATTR_HT_CAPABILITY
#define NL80211_ATTR_BSS_BASIC_RATES NL80211_ATTR_BSS_BASIC_RATES
#define NL80211_ATTR_WIPHY_TXQ_PARAMS NL80211_ATTR_WIPHY_TXQ_PARAMS
#define NL80211_ATTR_WIPHY_FREQ NL80211_ATTR_WIPHY_FREQ
#define NL80211_ATTR_WIPHY_CHANNEL_TYPE NL80211_ATTR_WIPHY_CHANNEL_TYPE
#define NL80211_ATTR_MGMT_SUBTYPE NL80211_ATTR_MGMT_SUBTYPE
#define NL80211_ATTR_IE NL80211_ATTR_IE
#define NL80211_ATTR_REG_INITIATOR NL80211_ATTR_REG_INITIATOR
#define NL80211_ATTR_REG_TYPE NL80211_ATTR_REG_TYPE
#define NL80211_ATTR_FRAME NL80211_ATTR_FRAME
#define NL80211_ATTR_SSID NL80211_ATTR_SSID
#define NL80211_ATTR_AUTH_TYPE NL80211_ATTR_AUTH_TYPE
#define NL80211_ATTR_REASON_CODE NL80211_ATTR_REASON_CODE
#define NL80211_ATTR_CIPHER_SUITES_PAIRWISE NL80211_ATTR_CIPHER_SUITES_PAIRWISE
#define NL80211_ATTR_CIPHER_SUITE_GROUP NL80211_ATTR_CIPHER_SUITE_GROUP
#define NL80211_ATTR_WPA_VERSIONS NL80211_ATTR_WPA_VERSIONS
#define NL80211_ATTR_AKM_SUITES NL80211_ATTR_AKM_SUITES
#define NL80211_ATTR_KEY NL80211_ATTR_KEY
#define NL80211_ATTR_KEYS NL80211_ATTR_KEYS
#define NL80211_ATTR_FEATURE_FLAGS NL80211_ATTR_FEATURE_FLAGS

#define NL80211_MAX_SUPP_RATES			32
#define NL80211_MAX_SUPP_HT_RATES		77
#define NL80211_MAX_SUPP_REG_RULES		32
#define NL80211_TKIP_DATA_OFFSET_ENCR_KEY	0
#define NL80211_TKIP_DATA_OFFSET_TX_MIC_KEY	16
#define NL80211_TKIP_DATA_OFFSET_RX_MIC_KEY	24
#define NL80211_HT_CAPABILITY_LEN		26
#define NL80211_VHT_CAPABILITY_LEN		12

#define NL80211_MAX_NR_CIPHER_SUITES		5
#define NL80211_MAX_NR_AKM_SUITES		2

#define NL80211_MIN_REMAIN_ON_CHANNEL_TIME	10

/* default RSSI threshold for scan results if none specified. */
#define NL80211_SCAN_RSSI_THOLD_OFF		-300

#define NL80211_CQM_TXE_MAX_INTVL		1800

/**
 * enum nl80211_iftype - (virtual) interface types
 *
 * @NL80211_IFTYPE_UNSPECIFIED: unspecified type, driver decides
 * @NL80211_IFTYPE_ADHOC: independent BSS member
 * @NL80211_IFTYPE_STATION: managed BSS member
 * @NL80211_IFTYPE_AP: access point
 * @NL80211_IFTYPE_AP_VLAN: VLAN interface for access points; VLAN interfaces
 *	are a bit special in that they must always be tied to a pre-existing
 *	AP type interface.
 * @NL80211_IFTYPE_WDS: wireless distribution interface
 * @NL80211_IFTYPE_MONITOR: monitor interface receiving all frames
 * @NL80211_IFTYPE_MESH_POINT: mesh point
 * @NL80211_IFTYPE_P2P_CLIENT: P2P client
 * @NL80211_IFTYPE_P2P_GO: P2P group owner
 * @NL80211_IFTYPE_P2P_DEVICE: P2P device interface type, this is not a netdev
 *	and therefore can't be created in the normal ways, use the
 *	%NL80211_CMD_START_P2P_DEVICE and %NL80211_CMD_STOP_P2P_DEVICE
 *	commands to create and destroy one
 * @NL80211_IF_TYPE_OCB: Outside Context of a BSS
 *	This mode corresponds to the MIB variable dot11OCBActivated=true
 * @NL80211_IFTYPE_MAX: highest interface type number currently defined
 * @NUM_NL80211_IFTYPES: number of defined interface types
 *
 * These values are used with the %NL80211_ATTR_IFTYPE
 * to set the type of an interface.
 *
 */
enum nl80211_iftype {
	NL80211_IFTYPE_UNSPECIFIED,
	NL80211_IFTYPE_ADHOC,
	NL80211_IFTYPE_STATION,
	NL80211_IFTYPE_AP,
	NL80211_IFTYPE_AP_VLAN,
	NL80211_IFTYPE_WDS,
	NL80211_IFTYPE_MONITOR,
	NL80211_IFTYPE_MESH_POINT,
	NL80211_IFTYPE_P2P_CLIENT,
	NL80211_IFTYPE_P2P_GO,
	NL80211_IFTYPE_P2P_DEVICE,
	NL80211_IFTYPE_OCB,

	/* keep last */
	NUM_NL80211_IFTYPES,
	NL80211_IFTYPE_MAX = NUM_NL80211_IFTYPES - 1
};

/**
 * enum nl80211_sta_flags - station flags
 *
 * Station flags. When a station is added to an AP interface, it is
 * assumed to be already associated (and hence authenticated.)
 *
 * @__NL80211_STA_FLAG_INVALID: attribute number 0 is reserved
 * @NL80211_STA_FLAG_AUTHORIZED: station is authorized (802.1X)
 * @NL80211_STA_FLAG_SHORT_PREAMBLE: station is capable of receiving frames
 *	with short barker preamble
 * @NL80211_STA_FLAG_WME: station is WME/QoS capable
 * @NL80211_STA_FLAG_MFP: station uses management frame protection
 * @NL80211_STA_FLAG_AUTHENTICATED: station is authenticated
 * @NL80211_STA_FLAG_TDLS_PEER: station is a TDLS peer -- this flag should
 *	only be used in managed mode (even in the flags mask). Note that the
 *	flag can't be changed, it is only valid while adding a station, and
 *	attempts to change it will silently be ignored (rather than rejected
 *	as errors.)
 * @NL80211_STA_FLAG_ASSOCIATED: station is associated; used with drivers
 *	that support %NL80211_FEATURE_FULL_AP_CLIENT_STATE to transition a
 *	previously added station into associated state
 * @NL80211_STA_FLAG_MAX: highest station flag number currently defined
 * @__NL80211_STA_FLAG_AFTER_LAST: internal use
 */
enum nl80211_sta_flags {
	__NL80211_STA_FLAG_INVALID,
	NL80211_STA_FLAG_AUTHORIZED,
	NL80211_STA_FLAG_SHORT_PREAMBLE,
	NL80211_STA_FLAG_WME,
	NL80211_STA_FLAG_MFP,
	NL80211_STA_FLAG_AUTHENTICATED,
	NL80211_STA_FLAG_TDLS_PEER,
	NL80211_STA_FLAG_ASSOCIATED,

	/* keep last */
	__NL80211_STA_FLAG_AFTER_LAST,
	NL80211_STA_FLAG_MAX = __NL80211_STA_FLAG_AFTER_LAST - 1
};

#define NL80211_STA_FLAG_MAX_OLD_API	NL80211_STA_FLAG_TDLS_PEER

/**
 * struct nl80211_sta_flag_update - station flags mask/set
 * @mask: mask of station flags to set
 * @set: which values to set them to
 *
 * Both mask and set contain bits as per &enum nl80211_sta_flags.
 */
struct nl80211_sta_flag_update {
	__u32 mask;
	__u32 set;
} __attribute__((packed));

/**
 * enum nl80211_rate_info - bitrate information
 *
 * These attribute types are used with %NL80211_STA_INFO_TXRATE
 * when getting information about the bitrate of a station.
 * There are 2 attributes for bitrate, a legacy one that represents
 * a 16-bit value, and new one that represents a 32-bit value.
 * If the rate value fits into 16 bit, both attributes are reported
 * with the same value. If the rate is too high to fit into 16 bits
 * (>6.5535Gbps) only 32-bit attribute is included.
 * User space tools encouraged to use the 32-bit attribute and fall
 * back to the 16-bit one for compatibility with older kernels.
 *
 * @__NL80211_RATE_INFO_INVALID: attribute number 0 is reserved
 * @NL80211_RATE_INFO_BITRATE: total bitrate (u16, 100kbit/s)
 * @NL80211_RATE_INFO_MCS: mcs index for 802.11n (u8)
 * @NL80211_RATE_INFO_40_MHZ_WIDTH: 40 MHz dualchannel bitrate
 * @NL80211_RATE_INFO_SHORT_GI: 400ns guard interval
 * @NL80211_RATE_INFO_BITRATE32: total bitrate (u32, 100kbit/s)
 * @NL80211_RATE_INFO_MAX: highest rate_info number currently defined
 * @NL80211_RATE_INFO_VHT_MCS: MCS index for VHT (u8)
 * @NL80211_RATE_INFO_VHT_NSS: number of streams in VHT (u8)
 * @NL80211_RATE_INFO_80_MHZ_WIDTH: 80 MHz VHT rate
 * @NL80211_RATE_INFO_80P80_MHZ_WIDTH: 80+80 MHz VHT rate
 * @NL80211_RATE_INFO_160_MHZ_WIDTH: 160 MHz VHT rate
 * @__NL80211_RATE_INFO_AFTER_LAST: internal use
 */
enum nl80211_rate_info {
	__NL80211_RATE_INFO_INVALID,
	NL80211_RATE_INFO_BITRATE,
	NL80211_RATE_INFO_MCS,
	NL80211_RATE_INFO_40_MHZ_WIDTH,
	NL80211_RATE_INFO_SHORT_GI,
	NL80211_RATE_INFO_BITRATE32,
	NL80211_RATE_INFO_VHT_MCS,
	NL80211_RATE_INFO_VHT_NSS,
	NL80211_RATE_INFO_80_MHZ_WIDTH,
	NL80211_RATE_INFO_80P80_MHZ_WIDTH,
	NL80211_RATE_INFO_160_MHZ_WIDTH,

	/* keep last */
	__NL80211_RATE_INFO_AFTER_LAST,
	NL80211_RATE_INFO_MAX = __NL80211_RATE_INFO_AFTER_LAST - 1
};

/**
 * enum nl80211_sta_bss_param - BSS information collected by STA
 *
 * These attribute types are used with %NL80211_STA_INFO_BSS_PARAM
 * when getting information about the bitrate of a station.
 *
 * @__NL80211_STA_BSS_PARAM_INVALID: attribute number 0 is reserved
 * @NL80211_STA_BSS_PARAM_CTS_PROT: whether CTS protection is enabled (flag)
 * @NL80211_STA_BSS_PARAM_SHORT_PREAMBLE:  whether short preamble is enabled
 *	(flag)
 * @NL80211_STA_BSS_PARAM_SHORT_SLOT_TIME:  whether short slot time is enabled
 *	(flag)
 * @NL80211_STA_BSS_PARAM_DTIM_PERIOD: DTIM period for beaconing (u8)
 * @NL80211_STA_BSS_PARAM_BEACON_INTERVAL: Beacon interval (u16)
 * @NL80211_STA_BSS_PARAM_MAX: highest sta_bss_param number currently defined
 * @__NL80211_STA_BSS_PARAM_AFTER_LAST: internal use
 */
enum nl80211_sta_bss_param {
	__NL80211_STA_BSS_PARAM_INVALID,
	NL80211_STA_BSS_PARAM_CTS_PROT,
	NL80211_STA_BSS_PARAM_SHORT_PREAMBLE,
	NL80211_STA_BSS_PARAM_SHORT_SLOT_TIME,
	NL80211_STA_BSS_PARAM_DTIM_PERIOD,
	NL80211_STA_BSS_PARAM_BEACON_INTERVAL,

	/* keep last */
	__NL80211_STA_BSS_PARAM_AFTER_LAST,
	NL80211_STA_BSS_PARAM_MAX = __NL80211_STA_BSS_PARAM_AFTER_LAST - 1
};

/**
 * enum nl80211_sta_info - station information
 *
 * These attribute types are used with %NL80211_ATTR_STA_INFO
 * when getting information about a station.
 *
 * @__NL80211_STA_INFO_INVALID: attribute number 0 is reserved
 * @NL80211_STA_INFO_INACTIVE_TIME: time since last activity (u32, msecs)
 * @NL80211_STA_INFO_RX_BYTES: total received bytes (u32, from this station)
 * @NL80211_STA_INFO_TX_BYTES: total transmitted bytes (u32, to this station)
 * @NL80211_STA_INFO_RX_BYTES64: total received bytes (u64, from this station)
 * @NL80211_STA_INFO_TX_BYTES64: total transmitted bytes (u64, to this station)
 * @NL80211_STA_INFO_SIGNAL: signal strength of last received PPDU (u8, dBm)
 * @NL80211_STA_INFO_TX_BITRATE: current unicast tx rate, nested attribute
 * 	containing info as possible, see &enum nl80211_rate_info
 * @NL80211_STA_INFO_RX_PACKETS: total received packet (u32, from this station)
 * @NL80211_STA_INFO_TX_PACKETS: total transmitted packets (u32, to this
 *	station)
 * @NL80211_STA_INFO_TX_RETRIES: total retries (u32, to this station)
 * @NL80211_STA_INFO_TX_FAILED: total failed packets (u32, to this station)
 * @NL80211_STA_INFO_SIGNAL_AVG: signal strength average (u8, dBm)
 * @NL80211_STA_INFO_LLID: the station's mesh LLID
 * @NL80211_STA_INFO_PLID: the station's mesh PLID
 * @NL80211_STA_INFO_PLINK_STATE: peer link state for the station
 *	(see %enum nl80211_plink_state)
 * @NL80211_STA_INFO_RX_BITRATE: last unicast data frame rx rate, nested
 *	attribute, like NL80211_STA_INFO_TX_BITRATE.
 * @NL80211_STA_INFO_BSS_PARAM: current station's view of BSS, nested attribute
 *     containing info as possible, see &enum nl80211_sta_bss_param
 * @NL80211_STA_INFO_CONNECTED_TIME: time since the station is last connected
 * @NL80211_STA_INFO_STA_FLAGS: Contains a struct nl80211_sta_flag_update.
 * @NL80211_STA_INFO_BEACON_LOSS: count of times beacon loss was detected (u32)
 * @NL80211_STA_INFO_T_OFFSET: timing offset with respect to this STA (s64)
 * @NL80211_STA_INFO_LOCAL_PM: local mesh STA link-specific power mode
 * @NL80211_STA_INFO_PEER_PM: peer mesh STA link-specific power mode
 * @NL80211_STA_INFO_NONPEER_PM: neighbor mesh STA power save mode towards
 *	non-peer STA
 * @NL80211_STA_INFO_CHAIN_SIGNAL: per-chain signal strength of last PPDU
 *	Contains a nested array of signal strength attributes (u8, dBm)
 * @NL80211_STA_INFO_CHAIN_SIGNAL_AVG: per-chain signal strength average
 *	Same format as NL80211_STA_INFO_CHAIN_SIGNAL.
 * @NL80211_STA_EXPECTED_THROUGHPUT: expected throughput considering also the
 *	802.11 header (u32, kbps)
 * @__NL80211_STA_INFO_AFTER_LAST: internal
 * @NL80211_STA_INFO_MAX: highest possible station info attribute
 */
enum nl80211_sta_info {
	__NL80211_STA_INFO_INVALID,
	NL80211_STA_INFO_INACTIVE_TIME,
	NL80211_STA_INFO_RX_BYTES,
	NL80211_STA_INFO_TX_BYTES,
	NL80211_STA_INFO_LLID,
	NL80211_STA_INFO_PLID,
	NL80211_STA_INFO_PLINK_STATE,
	NL80211_STA_INFO_SIGNAL,
	NL80211_STA_INFO_TX_BITRATE,
	NL80211_STA_INFO_RX_PACKETS,
	NL80211_STA_INFO_TX_PACKETS,
	NL80211_STA_INFO_TX_RETRIES,
	NL80211_STA_INFO_TX_FAILED,
	NL80211_STA_INFO_SIGNAL_AVG,
	NL80211_STA_INFO_RX_BITRATE,
	NL80211_STA_INFO_BSS_PARAM,
	NL80211_STA_INFO_CONNECTED_TIME,
	NL80211_STA_INFO_STA_FLAGS,
	NL80211_STA_INFO_BEACON_LOSS,
	NL80211_STA_INFO_T_OFFSET,
	NL80211_STA_INFO_LOCAL_PM,
	NL80211_STA_INFO_PEER_PM,
	NL80211_STA_INFO_NONPEER_PM,
	NL80211_STA_INFO_RX_BYTES64,
	NL80211_STA_INFO_TX_BYTES64,
	NL80211_STA_INFO_CHAIN_SIGNAL,
	NL80211_STA_INFO_CHAIN_SIGNAL_AVG,
	NL80211_STA_INFO_EXPECTED_THROUGHPUT,

	/* keep last */
	__NL80211_STA_INFO_AFTER_LAST,
	NL80211_STA_INFO_MAX = __NL80211_STA_INFO_AFTER_LAST - 1
};

/**
 * enum nl80211_mpath_flags - nl80211 mesh path flags
 *
 * @NL80211_MPATH_FLAG_ACTIVE: the mesh path is active
 * @NL80211_MPATH_FLAG_RESOLVING: the mesh path discovery process is running
 * @NL80211_MPATH_FLAG_SN_VALID: the mesh path contains a valid SN
 * @NL80211_MPATH_FLAG_FIXED: the mesh path has been manually set
 * @NL80211_MPATH_FLAG_RESOLVED: the mesh path discovery process succeeded
 */
enum nl80211_mpath_flags {
	NL80211_MPATH_FLAG_ACTIVE =	1<<0,
	NL80211_MPATH_FLAG_RESOLVING =	1<<1,
	NL80211_MPATH_FLAG_SN_VALID =	1<<2,
	NL80211_MPATH_FLAG_FIXED =	1<<3,
	NL80211_MPATH_FLAG_RESOLVED =	1<<4,
};

/**
 * enum nl80211_mpath_info - mesh path information
 *
 * These attribute types are used with %NL80211_ATTR_MPATH_INFO when getting
 * information about a mesh path.
 *
 * @__NL80211_MPATH_INFO_INVALID: attribute number 0 is reserved
 * @NL80211_MPATH_INFO_FRAME_QLEN: number of queued frames for this destination
 * @NL80211_MPATH_INFO_SN: destination sequence number
 * @NL80211_MPATH_INFO_METRIC: metric (cost) of this mesh path
 * @NL80211_MPATH_INFO_EXPTIME: expiration time for the path, in msec from now
 * @NL80211_MPATH_INFO_FLAGS: mesh path flags, enumerated in
 * 	&enum nl80211_mpath_flags;
 * @NL80211_MPATH_INFO_DISCOVERY_TIMEOUT: total path discovery timeout, in msec
 * @NL80211_MPATH_INFO_DISCOVERY_RETRIES: mesh path discovery retries
 * @NL80211_MPATH_INFO_MAX: highest mesh path information attribute number
 *	currently defind
 * @__NL80211_MPATH_INFO_AFTER_LAST: internal use
 */
enum nl80211_mpath_info {
	__NL80211_MPATH_INFO_INVALID,
	NL80211_MPATH_INFO_FRAME_QLEN,
	NL80211_MPATH_INFO_SN,
	NL80211_MPATH_INFO_METRIC,
	NL80211_MPATH_INFO_EXPTIME,
	NL80211_MPATH_INFO_FLAGS,
	NL80211_MPATH_INFO_DISCOVERY_TIMEOUT,
	NL80211_MPATH_INFO_DISCOVERY_RETRIES,

	/* keep last */
	__NL80211_MPATH_INFO_AFTER_LAST,
	NL80211_MPATH_INFO_MAX = __NL80211_MPATH_INFO_AFTER_LAST - 1
};

/**
 * enum nl80211_band_attr - band attributes
 * @__NL80211_BAND_ATTR_INVALID: attribute number 0 is reserved
 * @NL80211_BAND_ATTR_FREQS: supported frequencies in this band,
 *	an array of nested frequency attributes
 * @NL80211_BAND_ATTR_RATES: supported bitrates in this band,
 *	an array of nested bitrate attributes
 * @NL80211_BAND_ATTR_HT_MCS_SET: 16-byte attribute containing the MCS set as
 *	defined in 802.11n
 * @NL80211_BAND_ATTR_HT_CAPA: HT capabilities, as in the HT information IE
 * @NL80211_BAND_ATTR_HT_AMPDU_FACTOR: A-MPDU factor, as in 11n
 * @NL80211_BAND_ATTR_HT_AMPDU_DENSITY: A-MPDU density, as in 11n
 * @NL80211_BAND_ATTR_VHT_MCS_SET: 32-byte attribute containing the MCS set as
 *	defined in 802.11ac
 * @NL80211_BAND_ATTR_VHT_CAPA: VHT capabilities, as in the HT information IE
 * @NL80211_BAND_ATTR_MAX: highest band attribute currently defined
 * @__NL80211_BAND_ATTR_AFTER_LAST: internal use
 */
enum nl80211_band_attr {
	__NL80211_BAND_ATTR_INVALID,
	NL80211_BAND_ATTR_FREQS,
	NL80211_BAND_ATTR_RATES,

	NL80211_BAND_ATTR_HT_MCS_SET,
	NL80211_BAND_ATTR_HT_CAPA,
	NL80211_BAND_ATTR_HT_AMPDU_FACTOR,
	NL80211_BAND_ATTR_HT_AMPDU_DENSITY,

	NL80211_BAND_ATTR_VHT_MCS_SET,
	NL80211_BAND_ATTR_VHT_CAPA,

	/* keep last */
	__NL80211_BAND_ATTR_AFTER_LAST,
	NL80211_BAND_ATTR_MAX = __NL80211_BAND_ATTR_AFTER_LAST - 1
};

#define NL80211_BAND_ATTR_HT_CAPA NL80211_BAND_ATTR_HT_CAPA

/**
 * enum nl80211_frequency_attr - frequency attributes
 * @__NL80211_FREQUENCY_ATTR_INVALID: attribute number 0 is reserved
 * @NL80211_FREQUENCY_ATTR_FREQ: Frequency in MHz
 * @NL80211_FREQUENCY_ATTR_DISABLED: Channel is disabled in current
 *	regulatory domain.
 * @NL80211_FREQUENCY_ATTR_NO_IR: no mechanisms that initiate radiation
 * 	are permitted on this channel, this includes sending probe
 * 	requests, or modes of operation that require beaconing.
 * @NL80211_FREQUENCY_ATTR_RADAR: Radar detection is mandatory
 *	on this channel in current regulatory domain.
 * @NL80211_FREQUENCY_ATTR_MAX_TX_POWER: Maximum transmission power in mBm
 *	(100 * dBm).
 * @NL80211_FREQUENCY_ATTR_DFS_STATE: current state for DFS
 *	(enum nl80211_dfs_state)
 * @NL80211_FREQUENCY_ATTR_DFS_TIME: time in miliseconds for how long
 *	this channel is in this DFS state.
 * @NL80211_FREQUENCY_ATTR_NO_HT40_MINUS: HT40- isn't possible with this
 *	channel as the control channel
 * @NL80211_FREQUENCY_ATTR_NO_HT40_PLUS: HT40+ isn't possible with this
 *	channel as the control channel
 * @NL80211_FREQUENCY_ATTR_NO_80MHZ: any 80 MHz channel using this channel
 *	as the primary or any of the secondary channels isn't possible,
 *	this includes 80+80 channels
 * @NL80211_FREQUENCY_ATTR_NO_160MHZ: any 160 MHz (but not 80+80) channel
 *	using this channel as the primary or any of the secondary channels
 *	isn't possible
 * @NL80211_FREQUENCY_ATTR_DFS_CAC_TIME: DFS CAC time in milliseconds.
 * @NL80211_FREQUENCY_ATTR_INDOOR_ONLY: Only indoor use is permitted on this
 *	channel. A channel that has the INDOOR_ONLY attribute can only be
 *	used when there is a clear assessment that the device is operating in
 *	an indoor surroundings, i.e., it is connected to AC power (and not
 *	through portable DC inverters) or is under the control of a master
 *	that is acting as an AP and is connected to AC power.
 * @NL80211_FREQUENCY_ATTR_GO_CONCURRENT: GO operation is allowed on this
 *	channel if it's connected concurrently to a BSS on the same channel on
 *	the 2 GHz band or to a channel in the same UNII band (on the 5 GHz
 *	band), and IEEE80211_CHAN_RADAR is not set. Instantiating a GO on a
 *	channel that has the GO_CONCURRENT attribute set can be done when there
 *	is a clear assessment that the device is operating under the guidance of
 *	an authorized master, i.e., setting up a GO while the device is also
 *	connected to an AP with DFS and radar detection on the UNII band (it is
 *	up to user-space, i.e., wpa_supplicant to perform the required
 *	verifications)
 * @NL80211_FREQUENCY_ATTR_NO_20MHZ: 20 MHz operation is not allowed
 *	on this channel in current regulatory domain.
 * @NL80211_FREQUENCY_ATTR_NO_10MHZ: 10 MHz operation is not allowed
 *	on this channel in current regulatory domain.
 * @NL80211_FREQUENCY_ATTR_MAX: highest frequency attribute number
 *	currently defined
 * @__NL80211_FREQUENCY_ATTR_AFTER_LAST: internal use
 *
 * See https://apps.fcc.gov/eas/comments/GetPublishedDocument.html?id=327&tn=528122
 * for more information on the FCC description of the relaxations allowed
 * by NL80211_FREQUENCY_ATTR_INDOOR_ONLY and
 * NL80211_FREQUENCY_ATTR_GO_CONCURRENT.
 */
enum nl80211_frequency_attr {
	__NL80211_FREQUENCY_ATTR_INVALID,
	NL80211_FREQUENCY_ATTR_FREQ,
	NL80211_FREQUENCY_ATTR_DISABLED,
	NL80211_FREQUENCY_ATTR_NO_IR,
	__NL80211_FREQUENCY_ATTR_NO_IBSS,
	NL80211_FREQUENCY_ATTR_RADAR,
	NL80211_FREQUENCY_ATTR_MAX_TX_POWER,
	NL80211_FREQUENCY_ATTR_DFS_STATE,
	NL80211_FREQUENCY_ATTR_DFS_TIME,
	NL80211_FREQUENCY_ATTR_NO_HT40_MINUS,
	NL80211_FREQUENCY_ATTR_NO_HT40_PLUS,
	NL80211_FREQUENCY_ATTR_NO_80MHZ,
	NL80211_FREQUENCY_ATTR_NO_160MHZ,
	NL80211_FREQUENCY_ATTR_DFS_CAC_TIME,
	NL80211_FREQUENCY_ATTR_INDOOR_ONLY,
	NL80211_FREQUENCY_ATTR_GO_CONCURRENT,
	NL80211_FREQUENCY_ATTR_NO_20MHZ,
	NL80211_FREQUENCY_ATTR_NO_10MHZ,

	/* keep last */
	__NL80211_FREQUENCY_ATTR_AFTER_LAST,
	NL80211_FREQUENCY_ATTR_MAX = __NL80211_FREQUENCY_ATTR_AFTER_LAST - 1
};

#define NL80211_FREQUENCY_ATTR_MAX_TX_POWER NL80211_FREQUENCY_ATTR_MAX_TX_POWER
#define NL80211_FREQUENCY_ATTR_PASSIVE_SCAN	NL80211_FREQUENCY_ATTR_NO_IR
#define NL80211_FREQUENCY_ATTR_NO_IBSS		NL80211_FREQUENCY_ATTR_NO_IR
#define NL80211_FREQUENCY_ATTR_NO_IR		NL80211_FREQUENCY_ATTR_NO_IR

/**
 * enum nl80211_bitrate_attr - bitrate attributes
 * @__NL80211_BITRATE_ATTR_INVALID: attribute number 0 is reserved
 * @NL80211_BITRATE_ATTR_RATE: Bitrate in units of 100 kbps
 * @NL80211_BITRATE_ATTR_2GHZ_SHORTPREAMBLE: Short preamble supported
 *	in 2.4 GHz band.
 * @NL80211_BITRATE_ATTR_MAX: highest bitrate attribute number
 *	currently defined
 * @__NL80211_BITRATE_ATTR_AFTER_LAST: internal use
 */
enum nl80211_bitrate_attr {
	__NL80211_BITRATE_ATTR_INVALID,
	NL80211_BITRATE_ATTR_RATE,
	NL80211_BITRATE_ATTR_2GHZ_SHORTPREAMBLE,

	/* keep last */
	__NL80211_BITRATE_ATTR_AFTER_LAST,
	NL80211_BITRATE_ATTR_MAX = __NL80211_BITRATE_ATTR_AFTER_LAST - 1
};

/**
 * enum nl80211_initiator - Indicates the initiator of a reg domain request
 * @NL80211_REGDOM_SET_BY_CORE: Core queried CRDA for a dynamic world
 * 	regulatory domain.
 * @NL80211_REGDOM_SET_BY_USER: User asked the wireless core to set the
 * 	regulatory domain.
 * @NL80211_REGDOM_SET_BY_DRIVER: a wireless drivers has hinted to the
 * 	wireless core it thinks its knows the regulatory domain we should be in.
 * @NL80211_REGDOM_SET_BY_COUNTRY_IE: the wireless core has received an
 * 	802.11 country information element with regulatory information it
 * 	thinks we should consider. cfg80211 only processes the country
 *	code from the IE, and relies on the regulatory domain information
 *	structure passed by userspace (CRDA) from our wireless-regdb.
 *	If a channel is enabled but the country code indicates it should
 *	be disabled we disable the channel and re-enable it upon disassociation.
 */
enum nl80211_reg_initiator {
	NL80211_REGDOM_SET_BY_CORE,
	NL80211_REGDOM_SET_BY_USER,
	NL80211_REGDOM_SET_BY_DRIVER,
	NL80211_REGDOM_SET_BY_COUNTRY_IE,
};

/**
 * enum nl80211_reg_type - specifies the type of regulatory domain
 * @NL80211_REGDOM_TYPE_COUNTRY: the regulatory domain set is one that pertains
 *	to a specific country. When this is set you can count on the
 *	ISO / IEC 3166 alpha2 country code being valid.
 * @NL80211_REGDOM_TYPE_WORLD: the regulatory set domain is the world regulatory
 * 	domain.
 * @NL80211_REGDOM_TYPE_CUSTOM_WORLD: the regulatory domain set is a custom
 * 	driver specific world regulatory domain. These do not apply system-wide
 * 	and are only applicable to the individual devices which have requested
 * 	them to be applied.
 * @NL80211_REGDOM_TYPE_INTERSECTION: the regulatory domain set is the product
 *	of an intersection between two regulatory domains -- the previously
 *	set regulatory domain on the system and the last accepted regulatory
 *	domain request to be processed.
 */
enum nl80211_reg_type {
	NL80211_REGDOM_TYPE_COUNTRY,
	NL80211_REGDOM_TYPE_WORLD,
	NL80211_REGDOM_TYPE_CUSTOM_WORLD,
	NL80211_REGDOM_TYPE_INTERSECTION,
};

/**
 * enum nl80211_reg_rule_attr - regulatory rule attributes
 * @__NL80211_REG_RULE_ATTR_INVALID: attribute number 0 is reserved
 * @NL80211_ATTR_REG_RULE_FLAGS: a set of flags which specify additional
 * 	considerations for a given frequency range. These are the
 * 	&enum nl80211_reg_rule_flags.
 * @NL80211_ATTR_FREQ_RANGE_START: starting frequencry for the regulatory
 * 	rule in KHz. This is not a center of frequency but an actual regulatory
 * 	band edge.
 * @NL80211_ATTR_FREQ_RANGE_END: ending frequency for the regulatory rule
 * 	in KHz. This is not a center a frequency but an actual regulatory
 * 	band edge.
 * @NL80211_ATTR_FREQ_RANGE_MAX_BW: maximum allowed bandwidth for this
 *	frequency range, in KHz.
 * @NL80211_ATTR_POWER_RULE_MAX_ANT_GAIN: the maximum allowed antenna gain
 * 	for a given frequency range. The value is in mBi (100 * dBi).
 * 	If you don't have one then don't send this.
 * @NL80211_ATTR_POWER_RULE_MAX_EIRP: the maximum allowed EIRP for
 * 	a given frequency range. The value is in mBm (100 * dBm).
 * @NL80211_ATTR_DFS_CAC_TIME: DFS CAC time in milliseconds.
 *	If not present or 0 default CAC time will be used.
 * @NL80211_REG_RULE_ATTR_MAX: highest regulatory rule attribute number
 *	currently defined
 * @__NL80211_REG_RULE_ATTR_AFTER_LAST: internal use
 */
enum nl80211_reg_rule_attr {
	__NL80211_REG_RULE_ATTR_INVALID,
	NL80211_ATTR_REG_RULE_FLAGS,

	NL80211_ATTR_FREQ_RANGE_START,
	NL80211_ATTR_FREQ_RANGE_END,
	NL80211_ATTR_FREQ_RANGE_MAX_BW,

	NL80211_ATTR_POWER_RULE_MAX_ANT_GAIN,
	NL80211_ATTR_POWER_RULE_MAX_EIRP,

	NL80211_ATTR_DFS_CAC_TIME,

	/* keep last */
	__NL80211_REG_RULE_ATTR_AFTER_LAST,
	NL80211_REG_RULE_ATTR_MAX = __NL80211_REG_RULE_ATTR_AFTER_LAST - 1
};

/**
 * enum nl80211_sched_scan_match_attr - scheduled scan match attributes
 * @__NL80211_SCHED_SCAN_MATCH_ATTR_INVALID: attribute number 0 is reserved
 * @NL80211_SCHED_SCAN_MATCH_ATTR_SSID: SSID to be used for matching,
 *	only report BSS with matching SSID.
 * @NL80211_SCHED_SCAN_MATCH_ATTR_RSSI: RSSI threshold (in dBm) for reporting a
 *	BSS in scan results. Filtering is turned off if not specified. Note that
 *	if this attribute is in a match set of its own, then it is treated as
 *	the default value for all matchsets with an SSID, rather than being a
 *	matchset of its own without an RSSI filter. This is due to problems with
 *	how this API was implemented in the past. Also, due to the same problem,
 *	the only way to create a matchset with only an RSSI filter (with this
 *	attribute) is if there's only a single matchset with the RSSI attribute.
 * @NL80211_SCHED_SCAN_MATCH_ATTR_MAX: highest scheduled scan filter
 *	attribute number currently defined
 * @__NL80211_SCHED_SCAN_MATCH_ATTR_AFTER_LAST: internal use
 */
enum nl80211_sched_scan_match_attr {
	__NL80211_SCHED_SCAN_MATCH_ATTR_INVALID,

	NL80211_SCHED_SCAN_MATCH_ATTR_SSID,
	NL80211_SCHED_SCAN_MATCH_ATTR_RSSI,

	/* keep last */
	__NL80211_SCHED_SCAN_MATCH_ATTR_AFTER_LAST,
	NL80211_SCHED_SCAN_MATCH_ATTR_MAX =
		__NL80211_SCHED_SCAN_MATCH_ATTR_AFTER_LAST - 1
};

/* only for backward compatibility */
#define NL80211_ATTR_SCHED_SCAN_MATCH_SSID NL80211_SCHED_SCAN_MATCH_ATTR_SSID

/**
 * enum nl80211_reg_rule_flags - regulatory rule flags
 *
 * @NL80211_RRF_NO_OFDM: OFDM modulation not allowed
 * @NL80211_RRF_NO_CCK: CCK modulation not allowed
 * @NL80211_RRF_NO_INDOOR: indoor operation not allowed
 * @NL80211_RRF_NO_OUTDOOR: outdoor operation not allowed
 * @NL80211_RRF_DFS: DFS support is required to be used
 * @NL80211_RRF_PTP_ONLY: this is only for Point To Point links
 * @NL80211_RRF_PTMP_ONLY: this is only for Point To Multi Point links
 * @NL80211_RRF_NO_IR: no mechanisms that initiate radiation are allowed,
 * 	this includes probe requests or modes of operation that require
 * 	beaconing.
 * @NL80211_RRF_AUTO_BW: maximum available bandwidth should be calculated
 *	base on contiguous rules and wider channels will be allowed to cross
 *	multiple contiguous/overlapping frequency ranges.
 * @NL80211_RRF_GO_CONCURRENT: See &NL80211_FREQUENCY_ATTR_GO_CONCURRENT
 * @NL80211_RRF_NO_HT40MINUS: channels can't be used in HT40- operation
 * @NL80211_RRF_NO_HT40PLUS: channels can't be used in HT40+ operation
 * @NL80211_RRF_NO_80MHZ: 80MHz operation not allowed
 * @NL80211_RRF_NO_160MHZ: 160MHz operation not allowed
 */
enum nl80211_reg_rule_flags {
	NL80211_RRF_NO_OFDM		= 1<<0,
	NL80211_RRF_NO_CCK		= 1<<1,
	NL80211_RRF_NO_INDOOR		= 1<<2,
	NL80211_RRF_NO_OUTDOOR		= 1<<3,
	NL80211_RRF_DFS			= 1<<4,
	NL80211_RRF_PTP_ONLY		= 1<<5,
	NL80211_RRF_PTMP_ONLY		= 1<<6,
	NL80211_RRF_NO_IR		= 1<<7,
	__NL80211_RRF_NO_IBSS		= 1<<8,
	NL80211_RRF_AUTO_BW		= 1<<11,
	NL80211_RRF_GO_CONCURRENT	= 1<<12,
	NL80211_RRF_NO_HT40MINUS	= 1<<13,
	NL80211_RRF_NO_HT40PLUS		= 1<<14,
	NL80211_RRF_NO_80MHZ		= 1<<15,
	NL80211_RRF_NO_160MHZ		= 1<<16,
};

#define NL80211_RRF_PASSIVE_SCAN	NL80211_RRF_NO_IR
#define NL80211_RRF_NO_IBSS		NL80211_RRF_NO_IR
#define NL80211_RRF_NO_IR		NL80211_RRF_NO_IR
#define NL80211_RRF_NO_HT40		(NL80211_RRF_NO_HT40MINUS |\
					 NL80211_RRF_NO_HT40PLUS)

/* For backport compatibility with older userspace */
#define NL80211_RRF_NO_IR_ALL		(NL80211_RRF_NO_IR | __NL80211_RRF_NO_IBSS)

/**
 * enum nl80211_dfs_regions - regulatory DFS regions
 *
 * @NL80211_DFS_UNSET: Country has no DFS master region specified
 * @NL80211_DFS_FCC: Country follows DFS master rules from FCC
 * @NL80211_DFS_ETSI: Country follows DFS master rules from ETSI
 * @NL80211_DFS_JP: Country follows DFS master rules from JP/MKK/Telec
 */
enum nl80211_dfs_regions {
	NL80211_DFS_UNSET	= 0,
	NL80211_DFS_FCC		= 1,
	NL80211_DFS_ETSI	= 2,
	NL80211_DFS_JP		= 3,
};

/**
 * enum nl80211_user_reg_hint_type - type of user regulatory hint
 *
 * @NL80211_USER_REG_HINT_USER: a user sent the hint. This is always
 *	assumed if the attribute is not set.
 * @NL80211_USER_REG_HINT_CELL_BASE: the hint comes from a cellular
 *	base station. Device drivers that have been tested to work
 *	properly to support this type of hint can enable these hints
 *	by setting the NL80211_FEATURE_CELL_BASE_REG_HINTS feature
 *	capability on the struct wiphy. The wireless core will
 *	ignore all cell base station hints until at least one device
 *	present has been registered with the wireless core that
 *	has listed NL80211_FEATURE_CELL_BASE_REG_HINTS as a
 *	supported feature.
 * @NL80211_USER_REG_HINT_INDOOR: a user sent an hint indicating that the
 *	platform is operating in an indoor environment.
 */
enum nl80211_user_reg_hint_type {
	NL80211_USER_REG_HINT_USER	= 0,
	NL80211_USER_REG_HINT_CELL_BASE = 1,
	NL80211_USER_REG_HINT_INDOOR    = 2,
};

/**
 * enum nl80211_survey_info - survey information
 *
 * These attribute types are used with %NL80211_ATTR_SURVEY_INFO
 * when getting information about a survey.
 *
 * @__NL80211_SURVEY_INFO_INVALID: attribute number 0 is reserved
 * @NL80211_SURVEY_INFO_FREQUENCY: center frequency of channel
 * @NL80211_SURVEY_INFO_NOISE: noise level of channel (u8, dBm)
 * @NL80211_SURVEY_INFO_IN_USE: channel is currently being used
 * @NL80211_SURVEY_INFO_CHANNEL_TIME: amount of time (in ms) that the radio
 *	spent on this channel
 * @NL80211_SURVEY_INFO_CHANNEL_TIME_BUSY: amount of the time the primary
 *	channel was sensed busy (either due to activity or energy detect)
 * @NL80211_SURVEY_INFO_CHANNEL_TIME_EXT_BUSY: amount of time the extension
 *	channel was sensed busy
 * @NL80211_SURVEY_INFO_CHANNEL_TIME_RX: amount of time the radio spent
 *	receiving data
 * @NL80211_SURVEY_INFO_CHANNEL_TIME_TX: amount of time the radio spent
 *	transmitting data
 * @NL80211_SURVEY_INFO_MAX: highest survey info attribute number
 *	currently defined
 * @__NL80211_SURVEY_INFO_AFTER_LAST: internal use
 */
enum nl80211_survey_info {
	__NL80211_SURVEY_INFO_INVALID,
	NL80211_SURVEY_INFO_FREQUENCY,
	NL80211_SURVEY_INFO_NOISE,
	NL80211_SURVEY_INFO_IN_USE,
	NL80211_SURVEY_INFO_CHANNEL_TIME,
	NL80211_SURVEY_INFO_CHANNEL_TIME_BUSY,
	NL80211_SURVEY_INFO_CHANNEL_TIME_EXT_BUSY,
	NL80211_SURVEY_INFO_CHANNEL_TIME_RX,
	NL80211_SURVEY_INFO_CHANNEL_TIME_TX,

	/* keep last */
	__NL80211_SURVEY_INFO_AFTER_LAST,
	NL80211_SURVEY_INFO_MAX = __NL80211_SURVEY_INFO_AFTER_LAST - 1
};

/**
 * enum nl80211_mntr_flags - monitor configuration flags
 *
 * Monitor configuration flags.
 *
 * @__NL80211_MNTR_FLAG_INVALID: reserved
 *
 * @NL80211_MNTR_FLAG_FCSFAIL: pass frames with bad FCS
 * @NL80211_MNTR_FLAG_PLCPFAIL: pass frames with bad PLCP
 * @NL80211_MNTR_FLAG_CONTROL: pass control frames
 * @NL80211_MNTR_FLAG_OTHER_BSS: disable BSSID filtering
 * @NL80211_MNTR_FLAG_COOK_FRAMES: report frames after processing.
 *	overrides all other flags.
 * @NL80211_MNTR_FLAG_ACTIVE: use the configured MAC address
 *	and ACK incoming unicast packets.
 *
 * @__NL80211_MNTR_FLAG_AFTER_LAST: internal use
 * @NL80211_MNTR_FLAG_MAX: highest possible monitor flag
 */
enum nl80211_mntr_flags {
	__NL80211_MNTR_FLAG_INVALID,
	NL80211_MNTR_FLAG_FCSFAIL,
	NL80211_MNTR_FLAG_PLCPFAIL,
	NL80211_MNTR_FLAG_CONTROL,
	NL80211_MNTR_FLAG_OTHER_BSS,
	NL80211_MNTR_FLAG_COOK_FRAMES,
	NL80211_MNTR_FLAG_ACTIVE,

	/* keep last */
	__NL80211_MNTR_FLAG_AFTER_LAST,
	NL80211_MNTR_FLAG_MAX = __NL80211_MNTR_FLAG_AFTER_LAST - 1
};

/**
 * enum nl80211_mesh_power_mode - mesh power save modes
 *
 * @NL80211_MESH_POWER_UNKNOWN: The mesh power mode of the mesh STA is
 *	not known or has not been set yet.
 * @NL80211_MESH_POWER_ACTIVE: Active mesh power mode. The mesh STA is
 *	in Awake state all the time.
 * @NL80211_MESH_POWER_LIGHT_SLEEP: Light sleep mode. The mesh STA will
 *	alternate between Active and Doze states, but will wake up for
 *	neighbor's beacons.
 * @NL80211_MESH_POWER_DEEP_SLEEP: Deep sleep mode. The mesh STA will
 *	alternate between Active and Doze states, but may not wake up
 *	for neighbor's beacons.
 *
 * @__NL80211_MESH_POWER_AFTER_LAST - internal use
 * @NL80211_MESH_POWER_MAX - highest possible power save level
 */

enum nl80211_mesh_power_mode {
	NL80211_MESH_POWER_UNKNOWN,
	NL80211_MESH_POWER_ACTIVE,
	NL80211_MESH_POWER_LIGHT_SLEEP,
	NL80211_MESH_POWER_DEEP_SLEEP,

	__NL80211_MESH_POWER_AFTER_LAST,
	NL80211_MESH_POWER_MAX = __NL80211_MESH_POWER_AFTER_LAST - 1
};

/**
 * enum nl80211_meshconf_params - mesh configuration parameters
 *
 * Mesh configuration parameters. These can be changed while the mesh is
 * active.
 *
 * @__NL80211_MESHCONF_INVALID: internal use
 *
 * @NL80211_MESHCONF_RETRY_TIMEOUT: specifies the initial retry timeout in
 *	millisecond units, used by the Peer Link Open message
 *
 * @NL80211_MESHCONF_CONFIRM_TIMEOUT: specifies the initial confirm timeout, in
 *	millisecond units, used by the peer link management to close a peer link
 *
 * @NL80211_MESHCONF_HOLDING_TIMEOUT: specifies the holding timeout, in
 *	millisecond units
 *
 * @NL80211_MESHCONF_MAX_PEER_LINKS: maximum number of peer links allowed
 *	on this mesh interface
 *
 * @NL80211_MESHCONF_MAX_RETRIES: specifies the maximum number of peer link
 *	open retries that can be sent to establish a new peer link instance in a
 *	mesh
 *
 * @NL80211_MESHCONF_TTL: specifies the value of TTL field set at a source mesh
 *	point.
 *
 * @NL80211_MESHCONF_AUTO_OPEN_PLINKS: whether we should automatically open
 *	peer links when we detect compatible mesh peers. Disabled if
 *	@NL80211_MESH_SETUP_USERSPACE_MPM or @NL80211_MESH_SETUP_USERSPACE_AMPE are
 *	set.
 *
 * @NL80211_MESHCONF_HWMP_MAX_PREQ_RETRIES: the number of action frames
 *	containing a PREQ that an MP can send to a particular destination (path
 *	target)
 *
 * @NL80211_MESHCONF_PATH_REFRESH_TIME: how frequently to refresh mesh paths
 *	(in milliseconds)
 *
 * @NL80211_MESHCONF_MIN_DISCOVERY_TIMEOUT: minimum length of time to wait
 *	until giving up on a path discovery (in milliseconds)
 *
 * @NL80211_MESHCONF_HWMP_ACTIVE_PATH_TIMEOUT: The time (in TUs) for which mesh
 *	points receiving a PREQ shall consider the forwarding information from
 *	the root to be valid. (TU = time unit)
 *
 * @NL80211_MESHCONF_HWMP_PREQ_MIN_INTERVAL: The minimum interval of time (in
 *	TUs) during which an MP can send only one action frame containing a PREQ
 *	reference element
 *
 * @NL80211_MESHCONF_HWMP_NET_DIAM_TRVS_TIME: The interval of time (in TUs)
 *	that it takes for an HWMP information element to propagate across the
 *	mesh
 *
 * @NL80211_MESHCONF_HWMP_ROOTMODE: whether root mode is enabled or not
 *
 * @NL80211_MESHCONF_ELEMENT_TTL: specifies the value of TTL field set at a
 *	source mesh point for path selection elements.
 *
 * @NL80211_MESHCONF_HWMP_RANN_INTERVAL:  The interval of time (in TUs) between
 *	root announcements are transmitted.
 *
 * @NL80211_MESHCONF_GATE_ANNOUNCEMENTS: Advertise that this mesh station has
 *	access to a broader network beyond the MBSS.  This is done via Root
 *	Announcement frames.
 *
 * @NL80211_MESHCONF_HWMP_PERR_MIN_INTERVAL: The minimum interval of time (in
 *	TUs) during which a mesh STA can send only one Action frame containing a
 *	PERR element.
 *
 * @NL80211_MESHCONF_FORWARDING: set Mesh STA as forwarding or non-forwarding
 *	or forwarding entity (default is TRUE - forwarding entity)
 *
 * @NL80211_MESHCONF_RSSI_THRESHOLD: RSSI threshold in dBm. This specifies the
 *	threshold for average signal strength of candidate station to establish
 *	a peer link.
 *
 * @NL80211_MESHCONF_SYNC_OFFSET_MAX_NEIGHBOR: maximum number of neighbors
 *	to synchronize to for 11s default synchronization method
 *	(see 11C.12.2.2)
 *
 * @NL80211_MESHCONF_HT_OPMODE: set mesh HT protection mode.
 *
 * @NL80211_MESHCONF_ATTR_MAX: highest possible mesh configuration attribute
 *
 * @NL80211_MESHCONF_HWMP_PATH_TO_ROOT_TIMEOUT: The time (in TUs) for
 *	which mesh STAs receiving a proactive PREQ shall consider the forwarding
 *	information to the root mesh STA to be valid.
 *
 * @NL80211_MESHCONF_HWMP_ROOT_INTERVAL: The interval of time (in TUs) between
 *	proactive PREQs are transmitted.
 *
 * @NL80211_MESHCONF_HWMP_CONFIRMATION_INTERVAL: The minimum interval of time
 *	(in TUs) during which a mesh STA can send only one Action frame
 *	containing a PREQ element for root path confirmation.
 *
 * @NL80211_MESHCONF_POWER_MODE: Default mesh power mode for new peer links.
 *	type &enum nl80211_mesh_power_mode (u32)
 *
 * @NL80211_MESHCONF_AWAKE_WINDOW: awake window duration (in TUs)
 *
 * @NL80211_MESHCONF_PLINK_TIMEOUT: If no tx activity is seen from a STA we've
 *	established peering with for longer than this time (in seconds), then
 *	remove it from the STA's list of peers.  Default is 30 minutes.
 *
 * @__NL80211_MESHCONF_ATTR_AFTER_LAST: internal use
 */
enum nl80211_meshconf_params {
	__NL80211_MESHCONF_INVALID,
	NL80211_MESHCONF_RETRY_TIMEOUT,
	NL80211_MESHCONF_CONFIRM_TIMEOUT,
	NL80211_MESHCONF_HOLDING_TIMEOUT,
	NL80211_MESHCONF_MAX_PEER_LINKS,
	NL80211_MESHCONF_MAX_RETRIES,
	NL80211_MESHCONF_TTL,
	NL80211_MESHCONF_AUTO_OPEN_PLINKS,
	NL80211_MESHCONF_HWMP_MAX_PREQ_RETRIES,
	NL80211_MESHCONF_PATH_REFRESH_TIME,
	NL80211_MESHCONF_MIN_DISCOVERY_TIMEOUT,
	NL80211_MESHCONF_HWMP_ACTIVE_PATH_TIMEOUT,
	NL80211_MESHCONF_HWMP_PREQ_MIN_INTERVAL,
	NL80211_MESHCONF_HWMP_NET_DIAM_TRVS_TIME,
	NL80211_MESHCONF_HWMP_ROOTMODE,
	NL80211_MESHCONF_ELEMENT_TTL,
	NL80211_MESHCONF_HWMP_RANN_INTERVAL,
	NL80211_MESHCONF_GATE_ANNOUNCEMENTS,
	NL80211_MESHCONF_HWMP_PERR_MIN_INTERVAL,
	NL80211_MESHCONF_FORWARDING,
	NL80211_MESHCONF_RSSI_THRESHOLD,
	NL80211_MESHCONF_SYNC_OFFSET_MAX_NEIGHBOR,
	NL80211_MESHCONF_HT_OPMODE,
	NL80211_MESHCONF_HWMP_PATH_TO_ROOT_TIMEOUT,
	NL80211_MESHCONF_HWMP_ROOT_INTERVAL,
	NL80211_MESHCONF_HWMP_CONFIRMATION_INTERVAL,
	NL80211_MESHCONF_POWER_MODE,
	NL80211_MESHCONF_AWAKE_WINDOW,
	NL80211_MESHCONF_PLINK_TIMEOUT,

	/* keep last */
	__NL80211_MESHCONF_ATTR_AFTER_LAST,
	NL80211_MESHCONF_ATTR_MAX = __NL80211_MESHCONF_ATTR_AFTER_LAST - 1
};

/**
 * enum nl80211_mesh_setup_params - mesh setup parameters
 *
 * Mesh setup parameters.  These are used to start/join a mesh and cannot be
 * changed while the mesh is active.
 *
 * @__NL80211_MESH_SETUP_INVALID: Internal use
 *
 * @NL80211_MESH_SETUP_ENABLE_VENDOR_PATH_SEL: Enable this option to use a
 *	vendor specific path selection algorithm or disable it to use the
 *	default HWMP.
 *
 * @NL80211_MESH_SETUP_ENABLE_VENDOR_METRIC: Enable this option to use a
 *	vendor specific path metric or disable it to use the default Airtime
 *	metric.
 *
 * @NL80211_MESH_SETUP_IE: Information elements for this mesh, for instance, a
 *	robust security network ie, or a vendor specific information element
 *	that vendors will use to identify the path selection methods and
 *	metrics in use.
 *
 * @NL80211_MESH_SETUP_USERSPACE_AUTH: Enable this option if an authentication
 *	daemon will be authenticating mesh candidates.
 *
 * @NL80211_MESH_SETUP_USERSPACE_AMPE: Enable this option if an authentication
 *	daemon will be securing peer link frames.  AMPE is a secured version of
 *	Mesh Peering Management (MPM) and is implemented with the assistance of
 *	a userspace daemon.  When this flag is set, the kernel will send peer
 *	management frames to a userspace daemon that will implement AMPE
 *	functionality (security capabilities selection, key confirmation, and
 *	key management).  When the flag is unset (default), the kernel can
 *	autonomously complete (unsecured) mesh peering without the need of a
 *	userspace daemon.
 *
 * @NL80211_MESH_SETUP_ENABLE_VENDOR_SYNC: Enable this option to use a
 *	vendor specific synchronization method or disable it to use the default
 *	neighbor offset synchronization
 *
 * @NL80211_MESH_SETUP_USERSPACE_MPM: Enable this option if userspace will
 *	implement an MPM which handles peer allocation and state.
 *
 * @NL80211_MESH_SETUP_AUTH_PROTOCOL: Inform the kernel of the authentication
 *	method (u8, as defined in IEEE 8.4.2.100.6, e.g. 0x1 for SAE).
 *	Default is no authentication method required.
 *
 * @NL80211_MESH_SETUP_ATTR_MAX: highest possible mesh setup attribute number
 *
 * @__NL80211_MESH_SETUP_ATTR_AFTER_LAST: Internal use
 */
enum nl80211_mesh_setup_params {
	__NL80211_MESH_SETUP_INVALID,
	NL80211_MESH_SETUP_ENABLE_VENDOR_PATH_SEL,
	NL80211_MESH_SETUP_ENABLE_VENDOR_METRIC,
	NL80211_MESH_SETUP_IE,
	NL80211_MESH_SETUP_USERSPACE_AUTH,
	NL80211_MESH_SETUP_USERSPACE_AMPE,
	NL80211_MESH_SETUP_ENABLE_VENDOR_SYNC,
	NL80211_MESH_SETUP_USERSPACE_MPM,
	NL80211_MESH_SETUP_AUTH_PROTOCOL,

	/* keep last */
	__NL80211_MESH_SETUP_ATTR_AFTER_LAST,
	NL80211_MESH_SETUP_ATTR_MAX = __NL80211_MESH_SETUP_ATTR_AFTER_LAST - 1
};

/**
 * enum nl80211_txq_attr - TX queue parameter attributes
 * @__NL80211_TXQ_ATTR_INVALID: Attribute number 0 is reserved
 * @NL80211_TXQ_ATTR_AC: AC identifier (NL80211_AC_*)
 * @NL80211_TXQ_ATTR_TXOP: Maximum burst time in units of 32 usecs, 0 meaning
 *	disabled
 * @NL80211_TXQ_ATTR_CWMIN: Minimum contention window [a value of the form
 *	2^n-1 in the range 1..32767]
 * @NL80211_TXQ_ATTR_CWMAX: Maximum contention window [a value of the form
 *	2^n-1 in the range 1..32767]
 * @NL80211_TXQ_ATTR_AIFS: Arbitration interframe space [0..255]
 * @__NL80211_TXQ_ATTR_AFTER_LAST: Internal
 * @NL80211_TXQ_ATTR_MAX: Maximum TXQ attribute number
 */
enum nl80211_txq_attr {
	__NL80211_TXQ_ATTR_INVALID,
	NL80211_TXQ_ATTR_AC,
	NL80211_TXQ_ATTR_TXOP,
	NL80211_TXQ_ATTR_CWMIN,
	NL80211_TXQ_ATTR_CWMAX,
	NL80211_TXQ_ATTR_AIFS,

	/* keep last */
	__NL80211_TXQ_ATTR_AFTER_LAST,
	NL80211_TXQ_ATTR_MAX = __NL80211_TXQ_ATTR_AFTER_LAST - 1
};

enum nl80211_ac {
	NL80211_AC_VO,
	NL80211_AC_VI,
	NL80211_AC_BE,
	NL80211_AC_BK,
	NL80211_NUM_ACS
};

/* backward compat */
#define NL80211_TXQ_ATTR_QUEUE	NL80211_TXQ_ATTR_AC
#define NL80211_TXQ_Q_VO	NL80211_AC_VO
#define NL80211_TXQ_Q_VI	NL80211_AC_VI
#define NL80211_TXQ_Q_BE	NL80211_AC_BE
#define NL80211_TXQ_Q_BK	NL80211_AC_BK

/**
 * enum nl80211_channel_type - channel type
 * @NL80211_CHAN_NO_HT: 20 MHz, non-HT channel
 * @NL80211_CHAN_HT20: 20 MHz HT channel
 * @NL80211_CHAN_HT40MINUS: HT40 channel, secondary channel
 *	below the control channel
 * @NL80211_CHAN_HT40PLUS: HT40 channel, secondary channel
 *	above the control channel
 */
enum nl80211_channel_type {
	NL80211_CHAN_NO_HT,
	NL80211_CHAN_HT20,
	NL80211_CHAN_HT40MINUS,
	NL80211_CHAN_HT40PLUS
};

/**
 * enum nl80211_chan_width - channel width definitions
 *
 * These values are used with the %NL80211_ATTR_CHANNEL_WIDTH
 * attribute.
 *
 * @NL80211_CHAN_WIDTH_20_NOHT: 20 MHz, non-HT channel
 * @NL80211_CHAN_WIDTH_20: 20 MHz HT channel
 * @NL80211_CHAN_WIDTH_40: 40 MHz channel, the %NL80211_ATTR_CENTER_FREQ1
 *	attribute must be provided as well
 * @NL80211_CHAN_WIDTH_80: 80 MHz channel, the %NL80211_ATTR_CENTER_FREQ1
 *	attribute must be provided as well
 * @NL80211_CHAN_WIDTH_80P80: 80+80 MHz channel, the %NL80211_ATTR_CENTER_FREQ1
 *	and %NL80211_ATTR_CENTER_FREQ2 attributes must be provided as well
 * @NL80211_CHAN_WIDTH_160: 160 MHz channel, the %NL80211_ATTR_CENTER_FREQ1
 *	attribute must be provided as well
 * @NL80211_CHAN_WIDTH_5: 5 MHz OFDM channel
 * @NL80211_CHAN_WIDTH_10: 10 MHz OFDM channel
 */
enum nl80211_chan_width {
	NL80211_CHAN_WIDTH_20_NOHT,
	NL80211_CHAN_WIDTH_20,
	NL80211_CHAN_WIDTH_40,
	NL80211_CHAN_WIDTH_80,
	NL80211_CHAN_WIDTH_80P80,
	NL80211_CHAN_WIDTH_160,
	NL80211_CHAN_WIDTH_5,
	NL80211_CHAN_WIDTH_10,
};

/**
 * enum nl80211_bss_scan_width - control channel width for a BSS
 *
 * These values are used with the %NL80211_BSS_CHAN_WIDTH attribute.
 *
 * @NL80211_BSS_CHAN_WIDTH_20: control channel is 20 MHz wide or compatible
 * @NL80211_BSS_CHAN_WIDTH_10: control channel is 10 MHz wide
 * @NL80211_BSS_CHAN_WIDTH_5: control channel is 5 MHz wide
 */
enum nl80211_bss_scan_width {
	NL80211_BSS_CHAN_WIDTH_20,
	NL80211_BSS_CHAN_WIDTH_10,
	NL80211_BSS_CHAN_WIDTH_5,
};

/**
 * enum nl80211_bss - netlink attributes for a BSS
 *
 * @__NL80211_BSS_INVALID: invalid
 * @NL80211_BSS_BSSID: BSSID of the BSS (6 octets)
 * @NL80211_BSS_FREQUENCY: frequency in MHz (u32)
 * @NL80211_BSS_TSF: TSF of the received probe response/beacon (u64)
 *	(if @NL80211_BSS_PRESP_DATA is present then this is known to be
 *	from a probe response, otherwise it may be from the same beacon
 *	that the NL80211_BSS_BEACON_TSF will be from)
 * @NL80211_BSS_BEACON_INTERVAL: beacon interval of the (I)BSS (u16)
 * @NL80211_BSS_CAPABILITY: capability field (CPU order, u16)
 * @NL80211_BSS_INFORMATION_ELEMENTS: binary attribute containing the
 *	raw information elements from the probe response/beacon (bin);
 *	if the %NL80211_BSS_BEACON_IES attribute is present and the data is
 *	different then the IEs here are from a Probe Response frame; otherwise
 *	they are from a Beacon frame.
 *	However, if the driver does not indicate the source of the IEs, these
 *	IEs may be from either frame subtype.
 *	If present, the @NL80211_BSS_PRESP_DATA attribute indicates that the
 *	data here is known to be from a probe response, without any heuristics.
 * @NL80211_BSS_SIGNAL_MBM: signal strength of probe response/beacon
 *	in mBm (100 * dBm) (s32)
 * @NL80211_BSS_SIGNAL_UNSPEC: signal strength of the probe response/beacon
 *	in unspecified units, scaled to 0..100 (u8)
 * @NL80211_BSS_STATUS: status, if this BSS is "used"
 * @NL80211_BSS_SEEN_MS_AGO: age of this BSS entry in ms
 * @NL80211_BSS_BEACON_IES: binary attribute containing the raw information
 *	elements from a Beacon frame (bin); not present if no Beacon frame has
 *	yet been received
 * @NL80211_BSS_CHAN_WIDTH: channel width of the control channel
 *	(u32, enum nl80211_bss_scan_width)
 * @NL80211_BSS_BEACON_TSF: TSF of the last received beacon (u64)
 *	(not present if no beacon frame has been received yet)
 * @NL80211_BSS_PRESP_DATA: the data in @NL80211_BSS_INFORMATION_ELEMENTS and
 *	@NL80211_BSS_TSF is known to be from a probe response (flag attribute)
 * @__NL80211_BSS_AFTER_LAST: internal
 * @NL80211_BSS_MAX: highest BSS attribute
 */
enum nl80211_bss {
	__NL80211_BSS_INVALID,
	NL80211_BSS_BSSID,
	NL80211_BSS_FREQUENCY,
	NL80211_BSS_TSF,
	NL80211_BSS_BEACON_INTERVAL,
	NL80211_BSS_CAPABILITY,
	NL80211_BSS_INFORMATION_ELEMENTS,
	NL80211_BSS_SIGNAL_MBM,
	NL80211_BSS_SIGNAL_UNSPEC,
	NL80211_BSS_STATUS,
	NL80211_BSS_SEEN_MS_AGO,
	NL80211_BSS_BEACON_IES,
	NL80211_BSS_CHAN_WIDTH,
	NL80211_BSS_BEACON_TSF,
	NL80211_BSS_PRESP_DATA,

	/* keep last */
	__NL80211_BSS_AFTER_LAST,
	NL80211_BSS_MAX = __NL80211_BSS_AFTER_LAST - 1
};

/**
 * enum nl80211_bss_status - BSS "status"
 * @NL80211_BSS_STATUS_AUTHENTICATED: Authenticated with this BSS.
 * @NL80211_BSS_STATUS_ASSOCIATED: Associated with this BSS.
 * @NL80211_BSS_STATUS_IBSS_JOINED: Joined to this IBSS.
 *
 * The BSS status is a BSS attribute in scan dumps, which
 * indicates the status the interface has wrt. this BSS.
 */
enum nl80211_bss_status {
	NL80211_BSS_STATUS_AUTHENTICATED,
	NL80211_BSS_STATUS_ASSOCIATED,
	NL80211_BSS_STATUS_IBSS_JOINED,
};

/**
 * enum nl80211_auth_type - AuthenticationType
 *
 * @NL80211_AUTHTYPE_OPEN_SYSTEM: Open System authentication
 * @NL80211_AUTHTYPE_SHARED_KEY: Shared Key authentication (WEP only)
 * @NL80211_AUTHTYPE_FT: Fast BSS Transition (IEEE 802.11r)
 * @NL80211_AUTHTYPE_NETWORK_EAP: Network EAP (some Cisco APs and mainly LEAP)
 * @NL80211_AUTHTYPE_SAE: Simultaneous authentication of equals
 * @__NL80211_AUTHTYPE_NUM: internal
 * @NL80211_AUTHTYPE_MAX: maximum valid auth algorithm
 * @NL80211_AUTHTYPE_AUTOMATIC: determine automatically (if necessary by
 *	trying multiple times); this is invalid in netlink -- leave out
 *	the attribute for this on CONNECT commands.
 */
enum nl80211_auth_type {
	NL80211_AUTHTYPE_OPEN_SYSTEM,
	NL80211_AUTHTYPE_SHARED_KEY,
	NL80211_AUTHTYPE_FT,
	NL80211_AUTHTYPE_NETWORK_EAP,
	NL80211_AUTHTYPE_SAE,

	/* keep last */
	__NL80211_AUTHTYPE_NUM,
	NL80211_AUTHTYPE_MAX = __NL80211_AUTHTYPE_NUM - 1,
	NL80211_AUTHTYPE_AUTOMATIC
};

/**
 * enum nl80211_key_type - Key Type
 * @NL80211_KEYTYPE_GROUP: Group (broadcast/multicast) key
 * @NL80211_KEYTYPE_PAIRWISE: Pairwise (unicast/individual) key
 * @NL80211_KEYTYPE_PEERKEY: PeerKey (DLS)
 * @NUM_NL80211_KEYTYPES: number of defined key types
 */
enum nl80211_key_type {
	NL80211_KEYTYPE_GROUP,
	NL80211_KEYTYPE_PAIRWISE,
	NL80211_KEYTYPE_PEERKEY,

	NUM_NL80211_KEYTYPES
};

/**
 * enum nl80211_mfp - Management frame protection state
 * @NL80211_MFP_NO: Management frame protection not used
 * @NL80211_MFP_REQUIRED: Management frame protection required
 */
enum nl80211_mfp {
	NL80211_MFP_NO,
	NL80211_MFP_REQUIRED,
};

enum nl80211_wpa_versions {
	NL80211_WPA_VERSION_1 = 1 << 0,
	NL80211_WPA_VERSION_2 = 1 << 1,
};

/**
 * enum nl80211_key_default_types - key default types
 * @__NL80211_KEY_DEFAULT_TYPE_INVALID: invalid
 * @NL80211_KEY_DEFAULT_TYPE_UNICAST: key should be used as default
 *	unicast key
 * @NL80211_KEY_DEFAULT_TYPE_MULTICAST: key should be used as default
 *	multicast key
 * @NUM_NL80211_KEY_DEFAULT_TYPES: number of default types
 */
enum nl80211_key_default_types {
	__NL80211_KEY_DEFAULT_TYPE_INVALID,
	NL80211_KEY_DEFAULT_TYPE_UNICAST,
	NL80211_KEY_DEFAULT_TYPE_MULTICAST,

	NUM_NL80211_KEY_DEFAULT_TYPES
};

/**
 * enum nl80211_key_attributes - key attributes
 * @__NL80211_KEY_INVALID: invalid
 * @NL80211_KEY_DATA: (temporal) key data; for TKIP this consists of
 *	16 bytes encryption key followed by 8 bytes each for TX and RX MIC
 *	keys
 * @NL80211_KEY_IDX: key ID (u8, 0-3)
 * @NL80211_KEY_CIPHER: key cipher suite (u32, as defined by IEEE 802.11
 *	section 7.3.2.25.1, e.g. 0x000FAC04)
 * @NL80211_KEY_SEQ: transmit key sequence number (IV/PN) for TKIP and
 *	CCMP keys, each six bytes in little endian
 * @NL80211_KEY_DEFAULT: flag indicating default key
 * @NL80211_KEY_DEFAULT_MGMT: flag indicating default management key
 * @NL80211_KEY_TYPE: the key type from enum nl80211_key_type, if not
 *	specified the default depends on whether a MAC address was
 *	given with the command using the key or not (u32)
 * @NL80211_KEY_DEFAULT_TYPES: A nested attribute containing flags
 *	attributes, specifying what a key should be set as default as.
 *	See &enum nl80211_key_default_types.
 * @__NL80211_KEY_AFTER_LAST: internal
 * @NL80211_KEY_MAX: highest key attribute
 */
enum nl80211_key_attributes {
	__NL80211_KEY_INVALID,
	NL80211_KEY_DATA,
	NL80211_KEY_IDX,
	NL80211_KEY_CIPHER,
	NL80211_KEY_SEQ,
	NL80211_KEY_DEFAULT,
	NL80211_KEY_DEFAULT_MGMT,
	NL80211_KEY_TYPE,
	NL80211_KEY_DEFAULT_TYPES,

	/* keep last */
	__NL80211_KEY_AFTER_LAST,
	NL80211_KEY_MAX = __NL80211_KEY_AFTER_LAST - 1
};

/**
 * enum nl80211_tx_rate_attributes - TX rate set attributes
 * @__NL80211_TXRATE_INVALID: invalid
 * @NL80211_TXRATE_LEGACY: Legacy (non-MCS) rates allowed for TX rate selection
 *	in an array of rates as defined in IEEE 802.11 7.3.2.2 (u8 values with
 *	1 = 500 kbps) but without the IE length restriction (at most
 *	%NL80211_MAX_SUPP_RATES in a single array).
 * @NL80211_TXRATE_HT: HT (MCS) rates allowed for TX rate selection
 *	in an array of MCS numbers.
 * @NL80211_TXRATE_VHT: VHT rates allowed for TX rate selection,
 *	see &struct nl80211_txrate_vht
 * @NL80211_TXRATE_GI: configure GI, see &enum nl80211_txrate_gi
 * @__NL80211_TXRATE_AFTER_LAST: internal
 * @NL80211_TXRATE_MAX: highest TX rate attribute
 */
enum nl80211_tx_rate_attributes {
	__NL80211_TXRATE_INVALID,
	NL80211_TXRATE_LEGACY,
	NL80211_TXRATE_HT,
	NL80211_TXRATE_VHT,
	NL80211_TXRATE_GI,

	/* keep last */
	__NL80211_TXRATE_AFTER_LAST,
	NL80211_TXRATE_MAX = __NL80211_TXRATE_AFTER_LAST - 1
};

#define NL80211_TXRATE_MCS NL80211_TXRATE_HT
#define NL80211_VHT_NSS_MAX		8

/**
 * struct nl80211_txrate_vht - VHT MCS/NSS txrate bitmap
 * @mcs: MCS bitmap table for each NSS (array index 0 for 1 stream, etc.)
 */
struct nl80211_txrate_vht {
	__u16 mcs[NL80211_VHT_NSS_MAX];
};

enum nl80211_txrate_gi {
	NL80211_TXRATE_DEFAULT_GI,
	NL80211_TXRATE_FORCE_SGI,
	NL80211_TXRATE_FORCE_LGI,
};

/**
 * enum nl80211_band - Frequency band
 * @NL80211_BAND_2GHZ: 2.4 GHz ISM band
 * @NL80211_BAND_5GHZ: around 5 GHz band (4.9 - 5.7 GHz)
 * @NL80211_BAND_60GHZ: around 60 GHz band (58.32 - 64.80 GHz)
 */
enum nl80211_band {
	NL80211_BAND_2GHZ,
	NL80211_BAND_5GHZ,
	NL80211_BAND_60GHZ,
};

/**
 * enum nl80211_ps_state - powersave state
 * @NL80211_PS_DISABLED: powersave is disabled
 * @NL80211_PS_ENABLED: powersave is enabled
 */
enum nl80211_ps_state {
	NL80211_PS_DISABLED,
	NL80211_PS_ENABLED,
};

/**
 * enum nl80211_attr_cqm - connection quality monitor attributes
 * @__NL80211_ATTR_CQM_INVALID: invalid
 * @NL80211_ATTR_CQM_RSSI_THOLD: RSSI threshold in dBm. This value specifies
 *	the threshold for the RSSI level at which an event will be sent. Zero
 *	to disable.
 * @NL80211_ATTR_CQM_RSSI_HYST: RSSI hysteresis in dBm. This value specifies
 *	the minimum amount the RSSI level must change after an event before a
 *	new event may be issued (to reduce effects of RSSI oscillation).
 * @NL80211_ATTR_CQM_RSSI_THRESHOLD_EVENT: RSSI threshold event
 * @NL80211_ATTR_CQM_PKT_LOSS_EVENT: a u32 value indicating that this many
 *	consecutive packets were not acknowledged by the peer
 * @NL80211_ATTR_CQM_TXE_RATE: TX error rate in %. Minimum % of TX failures
 *	during the given %NL80211_ATTR_CQM_TXE_INTVL before an
 *	%NL80211_CMD_NOTIFY_CQM with reported %NL80211_ATTR_CQM_TXE_RATE and
 *	%NL80211_ATTR_CQM_TXE_PKTS is generated.
 * @NL80211_ATTR_CQM_TXE_PKTS: number of attempted packets in a given
 *	%NL80211_ATTR_CQM_TXE_INTVL before %NL80211_ATTR_CQM_TXE_RATE is
 *	checked.
 * @NL80211_ATTR_CQM_TXE_INTVL: interval in seconds. Specifies the periodic
 *	interval in which %NL80211_ATTR_CQM_TXE_PKTS and
 *	%NL80211_ATTR_CQM_TXE_RATE must be satisfied before generating an
 *	%NL80211_CMD_NOTIFY_CQM. Set to 0 to turn off TX error reporting.
 * @__NL80211_ATTR_CQM_AFTER_LAST: internal
 * @NL80211_ATTR_CQM_MAX: highest key attribute
 */
enum nl80211_attr_cqm {
	__NL80211_ATTR_CQM_INVALID,
	NL80211_ATTR_CQM_RSSI_THOLD,
	NL80211_ATTR_CQM_RSSI_HYST,
	NL80211_ATTR_CQM_RSSI_THRESHOLD_EVENT,
	NL80211_ATTR_CQM_PKT_LOSS_EVENT,
	NL80211_ATTR_CQM_TXE_RATE,
	NL80211_ATTR_CQM_TXE_PKTS,
	NL80211_ATTR_CQM_TXE_INTVL,

	/* keep last */
	__NL80211_ATTR_CQM_AFTER_LAST,
	NL80211_ATTR_CQM_MAX = __NL80211_ATTR_CQM_AFTER_LAST - 1
};

/**
 * enum nl80211_cqm_rssi_threshold_event - RSSI threshold event
 * @NL80211_CQM_RSSI_THRESHOLD_EVENT_LOW: The RSSI level is lower than the
 *      configured threshold
 * @NL80211_CQM_RSSI_THRESHOLD_EVENT_HIGH: The RSSI is higher than the
 *      configured threshold
 * @NL80211_CQM_RSSI_BEACON_LOSS_EVENT: The device experienced beacon loss.
 *	(Note that deauth/disassoc will still follow if the AP is not
 *	available. This event might get used as roaming event, etc.)
 */
enum nl80211_cqm_rssi_threshold_event {
	NL80211_CQM_RSSI_THRESHOLD_EVENT_LOW,
	NL80211_CQM_RSSI_THRESHOLD_EVENT_HIGH,
	NL80211_CQM_RSSI_BEACON_LOSS_EVENT,
};


/**
 * enum nl80211_tx_power_setting - TX power adjustment
 * @NL80211_TX_POWER_AUTOMATIC: automatically determine transmit power
 * @NL80211_TX_POWER_LIMITED: limit TX power by the mBm parameter
 * @NL80211_TX_POWER_FIXED: fix TX power to the mBm parameter
 */
enum nl80211_tx_power_setting {
	NL80211_TX_POWER_AUTOMATIC,
	NL80211_TX_POWER_LIMITED,
	NL80211_TX_POWER_FIXED,
};

/**
 * enum nl80211_packet_pattern_attr - packet pattern attribute
 * @__NL80211_PKTPAT_INVALID: invalid number for nested attribute
 * @NL80211_PKTPAT_PATTERN: the pattern, values where the mask has
 *	a zero bit are ignored
 * @NL80211_PKTPAT_MASK: pattern mask, must be long enough to have
 *	a bit for each byte in the pattern. The lowest-order bit corresponds
 *	to the first byte of the pattern, but the bytes of the pattern are
 *	in a little-endian-like format, i.e. the 9th byte of the pattern
 *	corresponds to the lowest-order bit in the second byte of the mask.
 *	For example: The match 00:xx:00:00:xx:00:00:00:00:xx:xx:xx (where
 *	xx indicates "don't care") would be represented by a pattern of
 *	twelve zero bytes, and a mask of "0xed,0x01".
 *	Note that the pattern matching is done as though frames were not
 *	802.11 frames but 802.3 frames, i.e. the frame is fully unpacked
 *	first (including SNAP header unpacking) and then matched.
 * @NL80211_PKTPAT_OFFSET: packet offset, pattern is matched after
 *	these fixed number of bytes of received packet
 * @NUM_NL80211_PKTPAT: number of attributes
 * @MAX_NL80211_PKTPAT: max attribute number
 */
enum nl80211_packet_pattern_attr {
	__NL80211_PKTPAT_INVALID,
	NL80211_PKTPAT_MASK,
	NL80211_PKTPAT_PATTERN,
	NL80211_PKTPAT_OFFSET,

	NUM_NL80211_PKTPAT,
	MAX_NL80211_PKTPAT = NUM_NL80211_PKTPAT - 1,
};

/**
 * struct nl80211_pattern_support - packet pattern support information
 * @max_patterns: maximum number of patterns supported
 * @min_pattern_len: minimum length of each pattern
 * @max_pattern_len: maximum length of each pattern
 * @max_pkt_offset: maximum Rx packet offset
 *
 * This struct is carried in %NL80211_WOWLAN_TRIG_PKT_PATTERN when
 * that is part of %NL80211_ATTR_WOWLAN_TRIGGERS_SUPPORTED or in
 * %NL80211_ATTR_COALESCE_RULE_PKT_PATTERN when that is part of
 * %NL80211_ATTR_COALESCE_RULE in the capability information given
 * by the kernel to userspace.
 */
struct nl80211_pattern_support {
	__u32 max_patterns;
	__u32 min_pattern_len;
	__u32 max_pattern_len;
	__u32 max_pkt_offset;
} __attribute__((packed));

/* only for backward compatibility */
#define __NL80211_WOWLAN_PKTPAT_INVALID __NL80211_PKTPAT_INVALID
#define NL80211_WOWLAN_PKTPAT_MASK NL80211_PKTPAT_MASK
#define NL80211_WOWLAN_PKTPAT_PATTERN NL80211_PKTPAT_PATTERN
#define NL80211_WOWLAN_PKTPAT_OFFSET NL80211_PKTPAT_OFFSET
#define NUM_NL80211_WOWLAN_PKTPAT NUM_NL80211_PKTPAT
#define MAX_NL80211_WOWLAN_PKTPAT MAX_NL80211_PKTPAT
#define nl80211_wowlan_pattern_support nl80211_pattern_support

/**
 * enum nl80211_wowlan_triggers - WoWLAN trigger definitions
 * @__NL80211_WOWLAN_TRIG_INVALID: invalid number for nested attributes
 * @NL80211_WOWLAN_TRIG_ANY: wake up on any activity, do not really put
 *	the chip into a special state -- works best with chips that have
 *	support for low-power operation already (flag)
 * @NL80211_WOWLAN_TRIG_DISCONNECT: wake up on disconnect, the way disconnect
 *	is detected is implementation-specific (flag)
 * @NL80211_WOWLAN_TRIG_MAGIC_PKT: wake up on magic packet (6x 0xff, followed
 *	by 16 repetitions of MAC addr, anywhere in payload) (flag)
 * @NL80211_WOWLAN_TRIG_PKT_PATTERN: wake up on the specified packet patterns
 *	which are passed in an array of nested attributes, each nested attribute
 *	defining a with attributes from &struct nl80211_wowlan_trig_pkt_pattern.
 *	Each pattern defines a wakeup packet. Packet offset is associated with
 *	each pattern which is used while matching the pattern. The matching is
 *	done on the MSDU, i.e. as though the packet was an 802.3 packet, so the
 *	pattern matching is done after the packet is converted to the MSDU.
 *
 *	In %NL80211_ATTR_WOWLAN_TRIGGERS_SUPPORTED, it is a binary attribute
 *	carrying a &struct nl80211_pattern_support.
 *
 *	When reporting wakeup. it is a u32 attribute containing the 0-based
 *	index of the pattern that caused the wakeup, in the patterns passed
 *	to the kernel when configuring.
 * @NL80211_WOWLAN_TRIG_GTK_REKEY_SUPPORTED: Not a real trigger, and cannot be
 *	used when setting, used only to indicate that GTK rekeying is supported
 *	by the device (flag)
 * @NL80211_WOWLAN_TRIG_GTK_REKEY_FAILURE: wake up on GTK rekey failure (if
 *	done by the device) (flag)
 * @NL80211_WOWLAN_TRIG_EAP_IDENT_REQUEST: wake up on EAP Identity Request
 *	packet (flag)
 * @NL80211_WOWLAN_TRIG_4WAY_HANDSHAKE: wake up on 4-way handshake (flag)
 * @NL80211_WOWLAN_TRIG_RFKILL_RELEASE: wake up when rfkill is released
 *	(on devices that have rfkill in the device) (flag)
 * @NL80211_WOWLAN_TRIG_WAKEUP_PKT_80211: For wakeup reporting only, contains
 *	the 802.11 packet that caused the wakeup, e.g. a deauth frame. The frame
 *	may be truncated, the @NL80211_WOWLAN_TRIG_WAKEUP_PKT_80211_LEN
 *	attribute contains the original length.
 * @NL80211_WOWLAN_TRIG_WAKEUP_PKT_80211_LEN: Original length of the 802.11
 *	packet, may be bigger than the @NL80211_WOWLAN_TRIG_WAKEUP_PKT_80211
 *	attribute if the packet was truncated somewhere.
 * @NL80211_WOWLAN_TRIG_WAKEUP_PKT_8023: For wakeup reporting only, contains the
 *	802.11 packet that caused the wakeup, e.g. a magic packet. The frame may
 *	be truncated, the @NL80211_WOWLAN_TRIG_WAKEUP_PKT_8023_LEN attribute
 *	contains the original length.
 * @NL80211_WOWLAN_TRIG_WAKEUP_PKT_8023_LEN: Original length of the 802.3
 *	packet, may be bigger than the @NL80211_WOWLAN_TRIG_WAKEUP_PKT_8023
 *	attribute if the packet was truncated somewhere.
 * @NL80211_WOWLAN_TRIG_TCP_CONNECTION: TCP connection wake, see DOC section
 *	"TCP connection wakeup" for more details. This is a nested attribute
 *	containing the exact information for establishing and keeping alive
 *	the TCP connection.
 * @NL80211_WOWLAN_TRIG_TCP_WAKEUP_MATCH: For wakeup reporting only, the
 *	wakeup packet was received on the TCP connection
 * @NL80211_WOWLAN_TRIG_WAKEUP_TCP_CONNLOST: For wakeup reporting only, the
 *	TCP connection was lost or failed to be established
 * @NL80211_WOWLAN_TRIG_WAKEUP_TCP_NOMORETOKENS: For wakeup reporting only,
 *	the TCP connection ran out of tokens to use for data to send to the
 *	service
 * @NL80211_WOWLAN_TRIG_NET_DETECT: wake up when a configured network
 *	is detected.  This is a nested attribute that contains the
 *	same attributes used with @NL80211_CMD_START_SCHED_SCAN.  It
 *	specifies how the scan is performed (e.g. the interval and the
 *	channels to scan) as well as the scan results that will
 *	trigger a wake (i.e. the matchsets).
 * @NL80211_WOWLAN_TRIG_NET_DETECT_RESULTS: nested attribute
 *	containing an array with information about what triggered the
 *	wake up.  If no elements are present in the array, it means
 *	that the information is not available.  If more than one
 *	element is present, it means that more than one match
 *	occurred.
 *	Each element in the array is a nested attribute that contains
 *	one optional %NL80211_ATTR_SSID attribute and one optional
 *	%NL80211_ATTR_SCAN_FREQUENCIES attribute.  At least one of
 *	these attributes must be present.  If
 *	%NL80211_ATTR_SCAN_FREQUENCIES contains more than one
 *	frequency, it means that the match occurred in more than one
 *	channel.
 * @NUM_NL80211_WOWLAN_TRIG: number of wake on wireless triggers
 * @MAX_NL80211_WOWLAN_TRIG: highest wowlan trigger attribute number
 *
 * These nested attributes are used to configure the wakeup triggers and
 * to report the wakeup reason(s).
 */
enum nl80211_wowlan_triggers {
	__NL80211_WOWLAN_TRIG_INVALID,
	NL80211_WOWLAN_TRIG_ANY,
	NL80211_WOWLAN_TRIG_DISCONNECT,
	NL80211_WOWLAN_TRIG_MAGIC_PKT,
	NL80211_WOWLAN_TRIG_PKT_PATTERN,
	NL80211_WOWLAN_TRIG_GTK_REKEY_SUPPORTED,
	NL80211_WOWLAN_TRIG_GTK_REKEY_FAILURE,
	NL80211_WOWLAN_TRIG_EAP_IDENT_REQUEST,
	NL80211_WOWLAN_TRIG_4WAY_HANDSHAKE,
	NL80211_WOWLAN_TRIG_RFKILL_RELEASE,
	NL80211_WOWLAN_TRIG_WAKEUP_PKT_80211,
	NL80211_WOWLAN_TRIG_WAKEUP_PKT_80211_LEN,
	NL80211_WOWLAN_TRIG_WAKEUP_PKT_8023,
	NL80211_WOWLAN_TRIG_WAKEUP_PKT_8023_LEN,
	NL80211_WOWLAN_TRIG_TCP_CONNECTION,
	NL80211_WOWLAN_TRIG_WAKEUP_TCP_MATCH,
	NL80211_WOWLAN_TRIG_WAKEUP_TCP_CONNLOST,
	NL80211_WOWLAN_TRIG_WAKEUP_TCP_NOMORETOKENS,
	NL80211_WOWLAN_TRIG_NET_DETECT,
	NL80211_WOWLAN_TRIG_NET_DETECT_RESULTS,

	/* keep last */
	NUM_NL80211_WOWLAN_TRIG,
	MAX_NL80211_WOWLAN_TRIG = NUM_NL80211_WOWLAN_TRIG - 1
};

/**
 * DOC: TCP connection wakeup
 *
 * Some devices can establish a TCP connection in order to be woken up by a
 * packet coming in from outside their network segment, or behind NAT. If
 * configured, the device will establish a TCP connection to the given
 * service, and periodically send data to that service. The first data
 * packet is usually transmitted after SYN/ACK, also ACKing the SYN/ACK.
 * The data packets can optionally include a (little endian) sequence
 * number (in the TCP payload!) that is generated by the device, and, also
 * optionally, a token from a list of tokens. This serves as a keep-alive
 * with the service, and for NATed connections, etc.
 *
 * During this keep-alive period, the server doesn't send any data to the
 * client. When receiving data, it is compared against the wakeup pattern
 * (and mask) and if it matches, the host is woken up. Similarly, if the
 * connection breaks or cannot be established to start with, the host is
 * also woken up.
 *
 * Developer's note: ARP offload is required for this, otherwise TCP
 * response packets might not go through correctly.
 */

/**
 * struct nl80211_wowlan_tcp_data_seq - WoWLAN TCP data sequence
 * @start: starting value
 * @offset: offset of sequence number in packet
 * @len: length of the sequence value to write, 1 through 4
 *
 * Note: don't confuse with the TCP sequence number(s), this is for the
 * keepalive packet payload. The actual value is written into the packet
 * in little endian.
 */
struct nl80211_wowlan_tcp_data_seq {
	__u32 start, offset, len;
};

/**
 * struct nl80211_wowlan_tcp_data_token - WoWLAN TCP data token config
 * @offset: offset of token in packet
 * @len: length of each token
 * @token_stream: stream of data to be used for the tokens, the length must
 *	be a multiple of @len for this to make sense
 */
struct nl80211_wowlan_tcp_data_token {
	__u32 offset, len;
	__u8 token_stream[];
};

/**
 * struct nl80211_wowlan_tcp_data_token_feature - data token features
 * @min_len: minimum token length
 * @max_len: maximum token length
 * @bufsize: total available token buffer size (max size of @token_stream)
 */
struct nl80211_wowlan_tcp_data_token_feature {
	__u32 min_len, max_len, bufsize;
};

/**
 * enum nl80211_wowlan_tcp_attrs - WoWLAN TCP connection parameters
 * @__NL80211_WOWLAN_TCP_INVALID: invalid number for nested attributes
 * @NL80211_WOWLAN_TCP_SRC_IPV4: source IPv4 address (in network byte order)
 * @NL80211_WOWLAN_TCP_DST_IPV4: destination IPv4 address
 *	(in network byte order)
 * @NL80211_WOWLAN_TCP_DST_MAC: destination MAC address, this is given because
 *	route lookup when configured might be invalid by the time we suspend,
 *	and doing a route lookup when suspending is no longer possible as it
 *	might require ARP querying.
 * @NL80211_WOWLAN_TCP_SRC_PORT: source port (u16); optional, if not given a
 *	socket and port will be allocated
 * @NL80211_WOWLAN_TCP_DST_PORT: destination port (u16)
 * @NL80211_WOWLAN_TCP_DATA_PAYLOAD: data packet payload, at least one byte.
 *	For feature advertising, a u32 attribute holding the maximum length
 *	of the data payload.
 * @NL80211_WOWLAN_TCP_DATA_PAYLOAD_SEQ: data packet sequence configuration
 *	(if desired), a &struct nl80211_wowlan_tcp_data_seq. For feature
 *	advertising it is just a flag
 * @NL80211_WOWLAN_TCP_DATA_PAYLOAD_TOKEN: data packet token configuration,
 *	see &struct nl80211_wowlan_tcp_data_token and for advertising see
 *	&struct nl80211_wowlan_tcp_data_token_feature.
 * @NL80211_WOWLAN_TCP_DATA_INTERVAL: data interval in seconds, maximum
 *	interval in feature advertising (u32)
 * @NL80211_WOWLAN_TCP_WAKE_PAYLOAD: wake packet payload, for advertising a
 *	u32 attribute holding the maximum length
 * @NL80211_WOWLAN_TCP_WAKE_MASK: Wake packet payload mask, not used for
 *	feature advertising. The mask works like @NL80211_PKTPAT_MASK
 *	but on the TCP payload only.
 * @NUM_NL80211_WOWLAN_TCP: number of TCP attributes
 * @MAX_NL80211_WOWLAN_TCP: highest attribute number
 */
enum nl80211_wowlan_tcp_attrs {
	__NL80211_WOWLAN_TCP_INVALID,
	NL80211_WOWLAN_TCP_SRC_IPV4,
	NL80211_WOWLAN_TCP_DST_IPV4,
	NL80211_WOWLAN_TCP_DST_MAC,
	NL80211_WOWLAN_TCP_SRC_PORT,
	NL80211_WOWLAN_TCP_DST_PORT,
	NL80211_WOWLAN_TCP_DATA_PAYLOAD,
	NL80211_WOWLAN_TCP_DATA_PAYLOAD_SEQ,
	NL80211_WOWLAN_TCP_DATA_PAYLOAD_TOKEN,
	NL80211_WOWLAN_TCP_DATA_INTERVAL,
	NL80211_WOWLAN_TCP_WAKE_PAYLOAD,
	NL80211_WOWLAN_TCP_WAKE_MASK,

	/* keep last */
	NUM_NL80211_WOWLAN_TCP,
	MAX_NL80211_WOWLAN_TCP = NUM_NL80211_WOWLAN_TCP - 1
};

/**
 * struct nl80211_coalesce_rule_support - coalesce rule support information
 * @max_rules: maximum number of rules supported
 * @pat: packet pattern support information
 * @max_delay: maximum supported coalescing delay in msecs
 *
 * This struct is carried in %NL80211_ATTR_COALESCE_RULE in the
 * capability information given by the kernel to userspace.
 */
struct nl80211_coalesce_rule_support {
	__u32 max_rules;
	struct nl80211_pattern_support pat;
	__u32 max_delay;
} __attribute__((packed));

/**
 * enum nl80211_attr_coalesce_rule - coalesce rule attribute
 * @__NL80211_COALESCE_RULE_INVALID: invalid number for nested attribute
 * @NL80211_ATTR_COALESCE_RULE_DELAY: delay in msecs used for packet coalescing
 * @NL80211_ATTR_COALESCE_RULE_CONDITION: condition for packet coalescence,
 *	see &enum nl80211_coalesce_condition.
 * @NL80211_ATTR_COALESCE_RULE_PKT_PATTERN: packet offset, pattern is matched
 *	after these fixed number of bytes of received packet
 * @NUM_NL80211_ATTR_COALESCE_RULE: number of attributes
 * @NL80211_ATTR_COALESCE_RULE_MAX: max attribute number
 */
enum nl80211_attr_coalesce_rule {
	__NL80211_COALESCE_RULE_INVALID,
	NL80211_ATTR_COALESCE_RULE_DELAY,
	NL80211_ATTR_COALESCE_RULE_CONDITION,
	NL80211_ATTR_COALESCE_RULE_PKT_PATTERN,

	/* keep last */
	NUM_NL80211_ATTR_COALESCE_RULE,
	NL80211_ATTR_COALESCE_RULE_MAX = NUM_NL80211_ATTR_COALESCE_RULE - 1
};

/**
 * enum nl80211_coalesce_condition - coalesce rule conditions
 * @NL80211_COALESCE_CONDITION_MATCH: coalaesce Rx packets when patterns
 *	in a rule are matched.
 * @NL80211_COALESCE_CONDITION_NO_MATCH: coalesce Rx packets when patterns
 *	in a rule are not matched.
 */
enum nl80211_coalesce_condition {
	NL80211_COALESCE_CONDITION_MATCH,
	NL80211_COALESCE_CONDITION_NO_MATCH
};

/**
 * enum nl80211_iface_limit_attrs - limit attributes
 * @NL80211_IFACE_LIMIT_UNSPEC: (reserved)
 * @NL80211_IFACE_LIMIT_MAX: maximum number of interfaces that
 *	can be chosen from this set of interface types (u32)
 * @NL80211_IFACE_LIMIT_TYPES: nested attribute containing a
 *	flag attribute for each interface type in this set
 * @NUM_NL80211_IFACE_LIMIT: number of attributes
 * @MAX_NL80211_IFACE_LIMIT: highest attribute number
 */
enum nl80211_iface_limit_attrs {
	NL80211_IFACE_LIMIT_UNSPEC,
	NL80211_IFACE_LIMIT_MAX,
	NL80211_IFACE_LIMIT_TYPES,

	/* keep last */
	NUM_NL80211_IFACE_LIMIT,
	MAX_NL80211_IFACE_LIMIT = NUM_NL80211_IFACE_LIMIT - 1
};

/**
 * enum nl80211_if_combination_attrs -- interface combination attributes
 *
 * @NL80211_IFACE_COMB_UNSPEC: (reserved)
 * @NL80211_IFACE_COMB_LIMITS: Nested attributes containing the limits
 *	for given interface types, see &enum nl80211_iface_limit_attrs.
 * @NL80211_IFACE_COMB_MAXNUM: u32 attribute giving the total number of
 *	interfaces that can be created in this group. This number doesn't
 *	apply to interfaces purely managed in software, which are listed
 *	in a separate attribute %NL80211_ATTR_INTERFACES_SOFTWARE.
 * @NL80211_IFACE_COMB_STA_AP_BI_MATCH: flag attribute specifying that
 *	beacon intervals within this group must be all the same even for
 *	infrastructure and AP/GO combinations, i.e. the GO(s) must adopt
 *	the infrastructure network's beacon interval.
 * @NL80211_IFACE_COMB_NUM_CHANNELS: u32 attribute specifying how many
 *	different channels may be used within this group.
 * @NL80211_IFACE_COMB_RADAR_DETECT_WIDTHS: u32 attribute containing the bitmap
 *	of supported channel widths for radar detection.
 * @NL80211_IFACE_COMB_RADAR_DETECT_REGIONS: u32 attribute containing the bitmap
 *	of supported regulatory regions for radar detection.
 * @NUM_NL80211_IFACE_COMB: number of attributes
 * @MAX_NL80211_IFACE_COMB: highest attribute number
 *
 * Examples:
 *	limits = [ #{STA} <= 1, #{AP} <= 1 ], matching BI, channels = 1, max = 2
 *	=> allows an AP and a STA that must match BIs
 *
 *	numbers = [ #{AP, P2P-GO} <= 8 ], channels = 1, max = 8
 *	=> allows 8 of AP/GO
 *
 *	numbers = [ #{STA} <= 2 ], channels = 2, max = 2
 *	=> allows two STAs on different channels
 *
 *	numbers = [ #{STA} <= 1, #{P2P-client,P2P-GO} <= 3 ], max = 4
 *	=> allows a STA plus three P2P interfaces
 *
 * The list of these four possiblities could completely be contained
 * within the %NL80211_ATTR_INTERFACE_COMBINATIONS attribute to indicate
 * that any of these groups must match.
 *
 * "Combinations" of just a single interface will not be listed here,
 * a single interface of any valid interface type is assumed to always
 * be possible by itself. This means that implicitly, for each valid
 * interface type, the following group always exists:
 *	numbers = [ #{<type>} <= 1 ], channels = 1, max = 1
 */
enum nl80211_if_combination_attrs {
	NL80211_IFACE_COMB_UNSPEC,
	NL80211_IFACE_COMB_LIMITS,
	NL80211_IFACE_COMB_MAXNUM,
	NL80211_IFACE_COMB_STA_AP_BI_MATCH,
	NL80211_IFACE_COMB_NUM_CHANNELS,
	NL80211_IFACE_COMB_RADAR_DETECT_WIDTHS,
	NL80211_IFACE_COMB_RADAR_DETECT_REGIONS,

	/* keep last */
	NUM_NL80211_IFACE_COMB,
	MAX_NL80211_IFACE_COMB = NUM_NL80211_IFACE_COMB - 1
};


/**
 * enum nl80211_plink_state - state of a mesh peer link finite state machine
 *
 * @NL80211_PLINK_LISTEN: initial state, considered the implicit
 *	state of non existant mesh peer links
 * @NL80211_PLINK_OPN_SNT: mesh plink open frame has been sent to
 *	this mesh peer
 * @NL80211_PLINK_OPN_RCVD: mesh plink open frame has been received
 *	from this mesh peer
 * @NL80211_PLINK_CNF_RCVD: mesh plink confirm frame has been
 *	received from this mesh peer
 * @NL80211_PLINK_ESTAB: mesh peer link is established
 * @NL80211_PLINK_HOLDING: mesh peer link is being closed or cancelled
 * @NL80211_PLINK_BLOCKED: all frames transmitted from this mesh
 *	plink are discarded
 * @NUM_NL80211_PLINK_STATES: number of peer link states
 * @MAX_NL80211_PLINK_STATES: highest numerical value of plink states
 */
enum nl80211_plink_state {
	NL80211_PLINK_LISTEN,
	NL80211_PLINK_OPN_SNT,
	NL80211_PLINK_OPN_RCVD,
	NL80211_PLINK_CNF_RCVD,
	NL80211_PLINK_ESTAB,
	NL80211_PLINK_HOLDING,
	NL80211_PLINK_BLOCKED,

	/* keep last */
	NUM_NL80211_PLINK_STATES,
	MAX_NL80211_PLINK_STATES = NUM_NL80211_PLINK_STATES - 1
};

/**
 * enum nl80211_plink_action - actions to perform in mesh peers
 *
 * @NL80211_PLINK_ACTION_NO_ACTION: perform no action
 * @NL80211_PLINK_ACTION_OPEN: start mesh peer link establishment
 * @NL80211_PLINK_ACTION_BLOCK: block traffic from this mesh peer
 * @NUM_NL80211_PLINK_ACTIONS: number of possible actions
 */
enum plink_actions {
	NL80211_PLINK_ACTION_NO_ACTION,
	NL80211_PLINK_ACTION_OPEN,
	NL80211_PLINK_ACTION_BLOCK,

	NUM_NL80211_PLINK_ACTIONS,
};


#define NL80211_KCK_LEN			16
#define NL80211_KEK_LEN			16
#define NL80211_REPLAY_CTR_LEN		8

/**
 * enum nl80211_rekey_data - attributes for GTK rekey offload
 * @__NL80211_REKEY_DATA_INVALID: invalid number for nested attributes
 * @NL80211_REKEY_DATA_KEK: key encryption key (binary)
 * @NL80211_REKEY_DATA_KCK: key confirmation key (binary)
 * @NL80211_REKEY_DATA_REPLAY_CTR: replay counter (binary)
 * @NUM_NL80211_REKEY_DATA: number of rekey attributes (internal)
 * @MAX_NL80211_REKEY_DATA: highest rekey attribute (internal)
 */
enum nl80211_rekey_data {
	__NL80211_REKEY_DATA_INVALID,
	NL80211_REKEY_DATA_KEK,
	NL80211_REKEY_DATA_KCK,
	NL80211_REKEY_DATA_REPLAY_CTR,

	/* keep last */
	NUM_NL80211_REKEY_DATA,
	MAX_NL80211_REKEY_DATA = NUM_NL80211_REKEY_DATA - 1
};

/**
 * enum nl80211_hidden_ssid - values for %NL80211_ATTR_HIDDEN_SSID
 * @NL80211_HIDDEN_SSID_NOT_IN_USE: do not hide SSID (i.e., broadcast it in
 *	Beacon frames)
 * @NL80211_HIDDEN_SSID_ZERO_LEN: hide SSID by using zero-length SSID element
 *	in Beacon frames
 * @NL80211_HIDDEN_SSID_ZERO_CONTENTS: hide SSID by using correct length of SSID
 *	element in Beacon frames but zero out each byte in the SSID
 */
enum nl80211_hidden_ssid {
	NL80211_HIDDEN_SSID_NOT_IN_USE,
	NL80211_HIDDEN_SSID_ZERO_LEN,
	NL80211_HIDDEN_SSID_ZERO_CONTENTS
};

/**
 * enum nl80211_sta_wme_attr - station WME attributes
 * @__NL80211_STA_WME_INVALID: invalid number for nested attribute
 * @NL80211_STA_WME_UAPSD_QUEUES: bitmap of uapsd queues. the format
 *	is the same as the AC bitmap in the QoS info field.
 * @NL80211_STA_WME_MAX_SP: max service period. the format is the same
 *	as the MAX_SP field in the QoS info field (but already shifted down).
 * @__NL80211_STA_WME_AFTER_LAST: internal
 * @NL80211_STA_WME_MAX: highest station WME attribute
 */
enum nl80211_sta_wme_attr {
	__NL80211_STA_WME_INVALID,
	NL80211_STA_WME_UAPSD_QUEUES,
	NL80211_STA_WME_MAX_SP,

	/* keep last */
	__NL80211_STA_WME_AFTER_LAST,
	NL80211_STA_WME_MAX = __NL80211_STA_WME_AFTER_LAST - 1
};

/**
 * enum nl80211_pmksa_candidate_attr - attributes for PMKSA caching candidates
 * @__NL80211_PMKSA_CANDIDATE_INVALID: invalid number for nested attributes
 * @NL80211_PMKSA_CANDIDATE_INDEX: candidate index (u32; the smaller, the higher
 *	priority)
 * @NL80211_PMKSA_CANDIDATE_BSSID: candidate BSSID (6 octets)
 * @NL80211_PMKSA_CANDIDATE_PREAUTH: RSN pre-authentication supported (flag)
 * @NUM_NL80211_PMKSA_CANDIDATE: number of PMKSA caching candidate attributes
 *	(internal)
 * @MAX_NL80211_PMKSA_CANDIDATE: highest PMKSA caching candidate attribute
 *	(internal)
 */
enum nl80211_pmksa_candidate_attr {
	__NL80211_PMKSA_CANDIDATE_INVALID,
	NL80211_PMKSA_CANDIDATE_INDEX,
	NL80211_PMKSA_CANDIDATE_BSSID,
	NL80211_PMKSA_CANDIDATE_PREAUTH,

	/* keep last */
	NUM_NL80211_PMKSA_CANDIDATE,
	MAX_NL80211_PMKSA_CANDIDATE = NUM_NL80211_PMKSA_CANDIDATE - 1
};

/**
 * enum nl80211_tdls_operation - values for %NL80211_ATTR_TDLS_OPERATION
 * @NL80211_TDLS_DISCOVERY_REQ: Send a TDLS discovery request
 * @NL80211_TDLS_SETUP: Setup TDLS link
 * @NL80211_TDLS_TEARDOWN: Teardown a TDLS link which is already established
 * @NL80211_TDLS_ENABLE_LINK: Enable TDLS link
 * @NL80211_TDLS_DISABLE_LINK: Disable TDLS link
 */
enum nl80211_tdls_operation {
	NL80211_TDLS_DISCOVERY_REQ,
	NL80211_TDLS_SETUP,
	NL80211_TDLS_TEARDOWN,
	NL80211_TDLS_ENABLE_LINK,
	NL80211_TDLS_DISABLE_LINK,
};

/*
 * enum nl80211_ap_sme_features - device-integrated AP features
 * Reserved for future use, no bits are defined in
 * NL80211_ATTR_DEVICE_AP_SME yet.
enum nl80211_ap_sme_features {
};
 */

/**
 * enum nl80211_feature_flags - device/driver features
 * @NL80211_FEATURE_SK_TX_STATUS: This driver supports reflecting back
 *	TX status to the socket error queue when requested with the
 *	socket option.
 * @NL80211_FEATURE_HT_IBSS: This driver supports IBSS with HT datarates.
 * @NL80211_FEATURE_INACTIVITY_TIMER: This driver takes care of freeing up
 *	the connected inactive stations in AP mode.
 * @NL80211_FEATURE_CELL_BASE_REG_HINTS: This driver has been tested
 *	to work properly to suppport receiving regulatory hints from
 *	cellular base stations.
 * @NL80211_FEATURE_P2P_DEVICE_NEEDS_CHANNEL: (no longer available, only
 *	here to reserve the value for API/ABI compatibility)
 * @NL80211_FEATURE_SAE: This driver supports simultaneous authentication of
 *	equals (SAE) with user space SME (NL80211_CMD_AUTHENTICATE) in station
 *	mode
 * @NL80211_FEATURE_LOW_PRIORITY_SCAN: This driver supports low priority scan
 * @NL80211_FEATURE_SCAN_FLUSH: Scan flush is supported
 * @NL80211_FEATURE_AP_SCAN: Support scanning using an AP vif
 * @NL80211_FEATURE_VIF_TXPOWER: The driver supports per-vif TX power setting
 * @NL80211_FEATURE_NEED_OBSS_SCAN: The driver expects userspace to perform
 *	OBSS scans and generate 20/40 BSS coex reports. This flag is used only
 *	for drivers implementing the CONNECT API, for AUTH/ASSOC it is implied.
 * @NL80211_FEATURE_P2P_GO_CTWIN: P2P GO implementation supports CT Window
 *	setting
 * @NL80211_FEATURE_P2P_GO_OPPPS: P2P GO implementation supports opportunistic
 *	powersave
 * @NL80211_FEATURE_FULL_AP_CLIENT_STATE: The driver supports full state
 *	transitions for AP clients. Without this flag (and if the driver
 *	doesn't have the AP SME in the device) the driver supports adding
 *	stations only when they're associated and adds them in associated
 *	state (to later be transitioned into authorized), with this flag
 *	they should be added before even sending the authentication reply
 *	and then transitioned into authenticated, associated and authorized
 *	states using station flags.
 *	Note that even for drivers that support this, the default is to add
 *	stations in authenticated/associated state, so to add unauthenticated
 *	stations the authenticated/associated bits have to be set in the mask.
 * @NL80211_FEATURE_ADVERTISE_CHAN_LIMITS: cfg80211 advertises channel limits
 *	(HT40, VHT 80/160 MHz) if this flag is set
 * @NL80211_FEATURE_USERSPACE_MPM: This driver supports a userspace Mesh
 *	Peering Management entity which may be implemented by registering for
 *	beacons or NL80211_CMD_NEW_PEER_CANDIDATE events. The mesh beacon is
 *	still generated by the driver.
 * @NL80211_FEATURE_ACTIVE_MONITOR: This driver supports an active monitor
 *	interface. An active monitor interface behaves like a normal monitor
 *	interface, but gets added to the driver. It ensures that incoming
 *	unicast packets directed at the configured interface address get ACKed.
 * @NL80211_FEATURE_AP_MODE_CHAN_WIDTH_CHANGE: This driver supports dynamic
 *	channel bandwidth change (e.g., HT 20 <-> 40 MHz channel) during the
 *	lifetime of a BSS.
 * @NL80211_FEATURE_DS_PARAM_SET_IE_IN_PROBES: This device adds a DS Parameter
 *	Set IE to probe requests.
 * @NL80211_FEATURE_WFA_TPC_IE_IN_PROBES: This device adds a WFA TPC Report IE
 *	to probe requests.
 * @NL80211_FEATURE_QUIET: This device, in client mode, supports Quiet Period
 *	requests sent to it by an AP.
 * @NL80211_FEATURE_TX_POWER_INSERTION: This device is capable of inserting the
 *	current tx power value into the TPC Report IE in the spectrum
 *	management TPC Report action frame, and in the Radio Measurement Link
 *	Measurement Report action frame.
 * @NL80211_FEATURE_ACKTO_ESTIMATION: This driver supports dynamic ACK timeout
 *	estimation (dynack). %NL80211_ATTR_WIPHY_DYN_ACK flag attribute is used
 *	to enable dynack.
 * @NL80211_FEATURE_STATIC_SMPS: Device supports static spatial
 *	multiplexing powersave, ie. can turn off all but one chain
 *	even on HT connections that should be using more chains.
 * @NL80211_FEATURE_DYNAMIC_SMPS: Device supports dynamic spatial
 *	multiplexing powersave, ie. can turn off all but one chain
 *	and then wake the rest up as required after, for example,
 *	rts/cts handshake.
 * @NL80211_FEATURE_SUPPORTS_WMM_ADMISSION: the device supports setting up WMM
 *	TSPEC sessions (TID aka TSID 0-7) with the %NL80211_CMD_ADD_TX_TS
 *	command. Standard IEEE 802.11 TSPEC setup is not yet supported, it
 *	needs to be able to handle Block-Ack agreements and other things.
 * @NL80211_FEATURE_MAC_ON_CREATE: Device supports configuring
 *	the vif's MAC address upon creation.
 *	See 'macaddr' field in the vif_params (cfg80211.h).
<<<<<<< HEAD
=======
 * @NL80211_FEATURE_TDLS_CHANNEL_SWITCH: Driver supports channel switching when
 *	operating as a TDLS peer.
 * @NL80211_FEATURE_SCAN_RANDOM_MAC_ADDR: This device/driver supports using a
 *	random MAC address during scan (if the device is unassociated); the
 *	%NL80211_SCAN_FLAG_RANDOM_ADDR flag may be set for scans and the MAC
 *	address mask/value will be used.
 * @NL80211_FEATURE_SCHED_SCAN_RANDOM_MAC_ADDR: This device/driver supports
 *	using a random MAC address for every scan iteration during scheduled
 *	scan (while not associated), the %NL80211_SCAN_FLAG_RANDOM_ADDR may
 *	be set for scheduled scan and the MAC address mask/value will be used.
 * @NL80211_FEATURE_ND_RANDOM_MAC_ADDR: This device/driver supports using a
 *	random MAC address for every scan iteration during "net detect", i.e.
 *	scan in unassociated WoWLAN, the %NL80211_SCAN_FLAG_RANDOM_ADDR may
 *	be set for scheduled scan and the MAC address mask/value will be used.
>>>>>>> 9e6f3f47
 */
enum nl80211_feature_flags {
	NL80211_FEATURE_SK_TX_STATUS			= 1 << 0,
	NL80211_FEATURE_HT_IBSS				= 1 << 1,
	NL80211_FEATURE_INACTIVITY_TIMER		= 1 << 2,
	NL80211_FEATURE_CELL_BASE_REG_HINTS		= 1 << 3,
	NL80211_FEATURE_P2P_DEVICE_NEEDS_CHANNEL	= 1 << 4,
	NL80211_FEATURE_SAE				= 1 << 5,
	NL80211_FEATURE_LOW_PRIORITY_SCAN		= 1 << 6,
	NL80211_FEATURE_SCAN_FLUSH			= 1 << 7,
	NL80211_FEATURE_AP_SCAN				= 1 << 8,
	NL80211_FEATURE_VIF_TXPOWER			= 1 << 9,
	NL80211_FEATURE_NEED_OBSS_SCAN			= 1 << 10,
	NL80211_FEATURE_P2P_GO_CTWIN			= 1 << 11,
	NL80211_FEATURE_P2P_GO_OPPPS			= 1 << 12,
	/* bit 13 is reserved */
	NL80211_FEATURE_ADVERTISE_CHAN_LIMITS		= 1 << 14,
	NL80211_FEATURE_FULL_AP_CLIENT_STATE		= 1 << 15,
	NL80211_FEATURE_USERSPACE_MPM			= 1 << 16,
	NL80211_FEATURE_ACTIVE_MONITOR			= 1 << 17,
	NL80211_FEATURE_AP_MODE_CHAN_WIDTH_CHANGE	= 1 << 18,
	NL80211_FEATURE_DS_PARAM_SET_IE_IN_PROBES	= 1 << 19,
	NL80211_FEATURE_WFA_TPC_IE_IN_PROBES		= 1 << 20,
	NL80211_FEATURE_QUIET				= 1 << 21,
	NL80211_FEATURE_TX_POWER_INSERTION		= 1 << 22,
	NL80211_FEATURE_ACKTO_ESTIMATION		= 1 << 23,
	NL80211_FEATURE_STATIC_SMPS			= 1 << 24,
	NL80211_FEATURE_DYNAMIC_SMPS			= 1 << 25,
	NL80211_FEATURE_SUPPORTS_WMM_ADMISSION		= 1 << 26,
	NL80211_FEATURE_MAC_ON_CREATE			= 1 << 27,
<<<<<<< HEAD
=======
	NL80211_FEATURE_TDLS_CHANNEL_SWITCH		= 1 << 28,
	NL80211_FEATURE_SCAN_RANDOM_MAC_ADDR		= 1 << 29,
	NL80211_FEATURE_SCHED_SCAN_RANDOM_MAC_ADDR	= 1 << 30,
	NL80211_FEATURE_ND_RANDOM_MAC_ADDR		= 1 << 31,
>>>>>>> 9e6f3f47
};

/**
 * enum nl80211_probe_resp_offload_support_attr - optional supported
 *	protocols for probe-response offloading by the driver/FW.
 *	To be used with the %NL80211_ATTR_PROBE_RESP_OFFLOAD attribute.
 *	Each enum value represents a bit in the bitmap of supported
 *	protocols. Typically a subset of probe-requests belonging to a
 *	supported protocol will be excluded from offload and uploaded
 *	to the host.
 *
 * @NL80211_PROBE_RESP_OFFLOAD_SUPPORT_WPS: Support for WPS ver. 1
 * @NL80211_PROBE_RESP_OFFLOAD_SUPPORT_WPS2: Support for WPS ver. 2
 * @NL80211_PROBE_RESP_OFFLOAD_SUPPORT_P2P: Support for P2P
 * @NL80211_PROBE_RESP_OFFLOAD_SUPPORT_80211U: Support for 802.11u
 */
enum nl80211_probe_resp_offload_support_attr {
	NL80211_PROBE_RESP_OFFLOAD_SUPPORT_WPS =	1<<0,
	NL80211_PROBE_RESP_OFFLOAD_SUPPORT_WPS2 =	1<<1,
	NL80211_PROBE_RESP_OFFLOAD_SUPPORT_P2P =	1<<2,
	NL80211_PROBE_RESP_OFFLOAD_SUPPORT_80211U =	1<<3,
};

/**
 * enum nl80211_connect_failed_reason - connection request failed reasons
 * @NL80211_CONN_FAIL_MAX_CLIENTS: Maximum number of clients that can be
 *	handled by the AP is reached.
 * @NL80211_CONN_FAIL_BLOCKED_CLIENT: Connection request is rejected due to ACL.
 */
enum nl80211_connect_failed_reason {
	NL80211_CONN_FAIL_MAX_CLIENTS,
	NL80211_CONN_FAIL_BLOCKED_CLIENT,
};

/**
 * enum nl80211_scan_flags -  scan request control flags
 *
 * Scan request control flags are used to control the handling
 * of NL80211_CMD_TRIGGER_SCAN and NL80211_CMD_START_SCHED_SCAN
 * requests.
 *
 * @NL80211_SCAN_FLAG_LOW_PRIORITY: scan request has low priority
 * @NL80211_SCAN_FLAG_FLUSH: flush cache before scanning
 * @NL80211_SCAN_FLAG_AP: force a scan even if the interface is configured
 *	as AP and the beaconing has already been configured. This attribute is
 *	dangerous because will destroy stations performance as a lot of frames
 *	will be lost while scanning off-channel, therefore it must be used only
 *	when really needed
 * @NL80211_SCAN_FLAG_RANDOM_ADDR: use a random MAC address for this scan (or
 *	for scheduled scan: a different one for every scan iteration). When the
 *	flag is set, depending on device capabilities the @NL80211_ATTR_MAC and
 *	@NL80211_ATTR_MAC_MASK attributes may also be given in which case only
 *	the masked bits will be preserved from the MAC address and the remainder
 *	randomised. If the attributes are not given full randomisation (46 bits,
 *	locally administered 1, multicast 0) is assumed.
 *	This flag must not be requested when the feature isn't supported, check
 *	the nl80211 feature flags for the device.
 */
enum nl80211_scan_flags {
	NL80211_SCAN_FLAG_LOW_PRIORITY			= 1<<0,
	NL80211_SCAN_FLAG_FLUSH				= 1<<1,
	NL80211_SCAN_FLAG_AP				= 1<<2,
	NL80211_SCAN_FLAG_RANDOM_ADDR			= 1<<3,
};

/**
 * enum nl80211_acl_policy - access control policy
 *
 * Access control policy is applied on a MAC list set by
 * %NL80211_CMD_START_AP and %NL80211_CMD_SET_MAC_ACL, to
 * be used with %NL80211_ATTR_ACL_POLICY.
 *
 * @NL80211_ACL_POLICY_ACCEPT_UNLESS_LISTED: Deny stations which are
 *	listed in ACL, i.e. allow all the stations which are not listed
 *	in ACL to authenticate.
 * @NL80211_ACL_POLICY_DENY_UNLESS_LISTED: Allow the stations which are listed
 *	in ACL, i.e. deny all the stations which are not listed in ACL.
 */
enum nl80211_acl_policy {
	NL80211_ACL_POLICY_ACCEPT_UNLESS_LISTED,
	NL80211_ACL_POLICY_DENY_UNLESS_LISTED,
};

/**
 * enum nl80211_smps_mode - SMPS mode
 *
 * Requested SMPS mode (for AP mode)
 *
 * @NL80211_SMPS_OFF: SMPS off (use all antennas).
 * @NL80211_SMPS_STATIC: static SMPS (use a single antenna)
 * @NL80211_SMPS_DYNAMIC: dynamic smps (start with a single antenna and
 *	turn on other antennas after CTS/RTS).
 */
enum nl80211_smps_mode {
	NL80211_SMPS_OFF,
	NL80211_SMPS_STATIC,
	NL80211_SMPS_DYNAMIC,

	__NL80211_SMPS_AFTER_LAST,
	NL80211_SMPS_MAX = __NL80211_SMPS_AFTER_LAST - 1
};

/**
 * enum nl80211_radar_event - type of radar event for DFS operation
 *
 * Type of event to be used with NL80211_ATTR_RADAR_EVENT to inform userspace
 * about detected radars or success of the channel available check (CAC)
 *
 * @NL80211_RADAR_DETECTED: A radar pattern has been detected. The channel is
 *	now unusable.
 * @NL80211_RADAR_CAC_FINISHED: Channel Availability Check has been finished,
 *	the channel is now available.
 * @NL80211_RADAR_CAC_ABORTED: Channel Availability Check has been aborted, no
 *	change to the channel status.
 * @NL80211_RADAR_NOP_FINISHED: The Non-Occupancy Period for this channel is
 *	over, channel becomes usable.
 */
enum nl80211_radar_event {
	NL80211_RADAR_DETECTED,
	NL80211_RADAR_CAC_FINISHED,
	NL80211_RADAR_CAC_ABORTED,
	NL80211_RADAR_NOP_FINISHED,
};

/**
 * enum nl80211_dfs_state - DFS states for channels
 *
 * Channel states used by the DFS code.
 *
 * @NL80211_DFS_USABLE: The channel can be used, but channel availability
 *	check (CAC) must be performed before using it for AP or IBSS.
 * @NL80211_DFS_UNAVAILABLE: A radar has been detected on this channel, it
 *	is therefore marked as not available.
 * @NL80211_DFS_AVAILABLE: The channel has been CAC checked and is available.
 */
enum nl80211_dfs_state {
	NL80211_DFS_USABLE,
	NL80211_DFS_UNAVAILABLE,
	NL80211_DFS_AVAILABLE,
};

/**
 * enum enum nl80211_protocol_features - nl80211 protocol features
 * @NL80211_PROTOCOL_FEATURE_SPLIT_WIPHY_DUMP: nl80211 supports splitting
 *	wiphy dumps (if requested by the application with the attribute
 *	%NL80211_ATTR_SPLIT_WIPHY_DUMP. Also supported is filtering the
 *	wiphy dump by %NL80211_ATTR_WIPHY, %NL80211_ATTR_IFINDEX or
 *	%NL80211_ATTR_WDEV.
 */
enum nl80211_protocol_features {
	NL80211_PROTOCOL_FEATURE_SPLIT_WIPHY_DUMP =	1 << 0,
};

/**
 * enum nl80211_crit_proto_id - nl80211 critical protocol identifiers
 *
 * @NL80211_CRIT_PROTO_UNSPEC: protocol unspecified.
 * @NL80211_CRIT_PROTO_DHCP: BOOTP or DHCPv6 protocol.
 * @NL80211_CRIT_PROTO_EAPOL: EAPOL protocol.
 * @NL80211_CRIT_PROTO_APIPA: APIPA protocol.
 * @NUM_NL80211_CRIT_PROTO: must be kept last.
 */
enum nl80211_crit_proto_id {
	NL80211_CRIT_PROTO_UNSPEC,
	NL80211_CRIT_PROTO_DHCP,
	NL80211_CRIT_PROTO_EAPOL,
	NL80211_CRIT_PROTO_APIPA,
	/* add other protocols before this one */
	NUM_NL80211_CRIT_PROTO
};

/* maximum duration for critical protocol measures */
#define NL80211_CRIT_PROTO_MAX_DURATION		5000 /* msec */

/**
 * enum nl80211_rxmgmt_flags - flags for received management frame.
 *
 * Used by cfg80211_rx_mgmt()
 *
 * @NL80211_RXMGMT_FLAG_ANSWERED: frame was answered by device/driver.
 */
enum nl80211_rxmgmt_flags {
	NL80211_RXMGMT_FLAG_ANSWERED = 1 << 0,
};

/*
 * If this flag is unset, the lower 24 bits are an OUI, if set
 * a Linux nl80211 vendor ID is used (no such IDs are allocated
 * yet, so that's not valid so far)
 */
#define NL80211_VENDOR_ID_IS_LINUX	0x80000000

/**
 * struct nl80211_vendor_cmd_info - vendor command data
 * @vendor_id: If the %NL80211_VENDOR_ID_IS_LINUX flag is clear, then the
 *	value is a 24-bit OUI; if it is set then a separately allocated ID
 *	may be used, but no such IDs are allocated yet. New IDs should be
 *	added to this file when needed.
 * @subcmd: sub-command ID for the command
 */
struct nl80211_vendor_cmd_info {
	__u32 vendor_id;
	__u32 subcmd;
};

/**
 * enum nl80211_tdls_peer_capability - TDLS peer flags.
 *
 * Used by tdls_mgmt() to determine which conditional elements need
 * to be added to TDLS Setup frames.
 *
 * @NL80211_TDLS_PEER_HT: TDLS peer is HT capable.
 * @NL80211_TDLS_PEER_VHT: TDLS peer is VHT capable.
 * @NL80211_TDLS_PEER_WMM: TDLS peer is WMM capable.
 */
enum nl80211_tdls_peer_capability {
	NL80211_TDLS_PEER_HT = 1<<0,
	NL80211_TDLS_PEER_VHT = 1<<1,
	NL80211_TDLS_PEER_WMM = 1<<2,
};

#endif /* __LINUX_NL80211_H */<|MERGE_RESOLUTION|>--- conflicted
+++ resolved
@@ -762,8 +762,6 @@
  * @NL80211_CMD_LEAVE_OCB: Leave the OCB network -- no special arguments, the
  *	network is determined by the network interface.
  *
-<<<<<<< HEAD
-=======
  * @NL80211_CMD_TDLS_CHANNEL_SWITCH: Start channel-switching with a TDLS peer,
  *	identified by the %NL80211_ATTR_MAC parameter. A target channel is
  *	provided via %NL80211_ATTR_WIPHY_FREQ and other attributes determining
@@ -776,7 +774,6 @@
  *	peer given by %NL80211_ATTR_MAC. Both peers must be on the base channel
  *	when this command completes.
  *
->>>>>>> 9e6f3f47
  * @NL80211_CMD_MAX: highest used command number
  * @__NL80211_CMD_AFTER_LAST: internal use
  */
@@ -956,14 +953,11 @@
 	NL80211_CMD_JOIN_OCB,
 	NL80211_CMD_LEAVE_OCB,
 
-<<<<<<< HEAD
-=======
 	NL80211_CMD_CH_SWITCH_STARTED_NOTIFY,
 
 	NL80211_CMD_TDLS_CHANNEL_SWITCH,
 	NL80211_CMD_TDLS_CANCEL_CHANNEL_SWITCH,
 
->>>>>>> 9e6f3f47
 	/* add new commands above here */
 
 	/* used to define NL80211_CMD_MAX below */
@@ -4148,8 +4142,6 @@
  * @NL80211_FEATURE_MAC_ON_CREATE: Device supports configuring
  *	the vif's MAC address upon creation.
  *	See 'macaddr' field in the vif_params (cfg80211.h).
-<<<<<<< HEAD
-=======
  * @NL80211_FEATURE_TDLS_CHANNEL_SWITCH: Driver supports channel switching when
  *	operating as a TDLS peer.
  * @NL80211_FEATURE_SCAN_RANDOM_MAC_ADDR: This device/driver supports using a
@@ -4164,7 +4156,6 @@
  *	random MAC address for every scan iteration during "net detect", i.e.
  *	scan in unassociated WoWLAN, the %NL80211_SCAN_FLAG_RANDOM_ADDR may
  *	be set for scheduled scan and the MAC address mask/value will be used.
->>>>>>> 9e6f3f47
  */
 enum nl80211_feature_flags {
 	NL80211_FEATURE_SK_TX_STATUS			= 1 << 0,
@@ -4195,13 +4186,10 @@
 	NL80211_FEATURE_DYNAMIC_SMPS			= 1 << 25,
 	NL80211_FEATURE_SUPPORTS_WMM_ADMISSION		= 1 << 26,
 	NL80211_FEATURE_MAC_ON_CREATE			= 1 << 27,
-<<<<<<< HEAD
-=======
 	NL80211_FEATURE_TDLS_CHANNEL_SWITCH		= 1 << 28,
 	NL80211_FEATURE_SCAN_RANDOM_MAC_ADDR		= 1 << 29,
 	NL80211_FEATURE_SCHED_SCAN_RANDOM_MAC_ADDR	= 1 << 30,
 	NL80211_FEATURE_ND_RANDOM_MAC_ADDR		= 1 << 31,
->>>>>>> 9e6f3f47
 };
 
 /**
