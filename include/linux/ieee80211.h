--- conflicted
+++ resolved
@@ -2034,14 +2034,11 @@
  */
 #define WLAN_EXT_CAPA1_EXT_CHANNEL_SWITCHING	BIT(2)
 
-<<<<<<< HEAD
-=======
 /* TDLS capabilities in the the 4th byte of @WLAN_EID_EXT_CAPABILITY */
 #define WLAN_EXT_CAPA4_TDLS_BUFFER_STA		BIT(4)
 #define WLAN_EXT_CAPA4_TDLS_PEER_PSM		BIT(5)
 #define WLAN_EXT_CAPA4_TDLS_CHAN_SWITCH		BIT(6)
 
->>>>>>> 9e6f3f47
 /* Interworking capabilities are set in 7th bit of 4th byte of the
  * @WLAN_EID_EXT_CAPABILITY information element
  */
