--- conflicted
+++ resolved
@@ -2425,15 +2425,12 @@
  *	(invoked with the wireless_dev mutex held)
  * @leave_ocb: leave the current OCB network
  *	(invoked with the wireless_dev mutex held)
-<<<<<<< HEAD
-=======
  *
  * @tdls_channel_switch: Start channel-switching with a TDLS peer. The driver
  *	is responsible for continually initiating channel-switching operations
  *	and returning to the base channel for communication with the AP.
  * @tdls_cancel_channel_switch: Stop channel-switching with a TDLS peer. Both
  *	peers must be on the base channel when the call completes.
->>>>>>> 9e6f3f47
  */
 struct cfg80211_ops {
 	int	(*suspend)(struct wiphy *wiphy, struct cfg80211_wowlan *wow);
