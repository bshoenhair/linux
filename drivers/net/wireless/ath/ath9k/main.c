/*
 * Copyright (c) 2008-2011 Atheros Communications Inc.
 *
 * Permission to use, copy, modify, and/or distribute this software for any
 * purpose with or without fee is hereby granted, provided that the above
 * copyright notice and this permission notice appear in all copies.
 *
 * THE SOFTWARE IS PROVIDED "AS IS" AND THE AUTHOR DISCLAIMS ALL WARRANTIES
 * WITH REGARD TO THIS SOFTWARE INCLUDING ALL IMPLIED WARRANTIES OF
 * MERCHANTABILITY AND FITNESS. IN NO EVENT SHALL THE AUTHOR BE LIABLE FOR
 * ANY SPECIAL, DIRECT, INDIRECT, OR CONSEQUENTIAL DAMAGES OR ANY DAMAGES
 * WHATSOEVER RESULTING FROM LOSS OF USE, DATA OR PROFITS, WHETHER IN AN
 * ACTION OF CONTRACT, NEGLIGENCE OR OTHER TORTIOUS ACTION, ARISING OUT OF
 * OR IN CONNECTION WITH THE USE OR PERFORMANCE OF THIS SOFTWARE.
 */

#include <linux/nl80211.h>
#include <linux/delay.h>
#include "ath9k.h"
#include "btcoex.h"

u8 ath9k_parse_mpdudensity(u8 mpdudensity)
{
	/*
	 * 802.11n D2.0 defined values for "Minimum MPDU Start Spacing":
	 *   0 for no restriction
	 *   1 for 1/4 us
	 *   2 for 1/2 us
	 *   3 for 1 us
	 *   4 for 2 us
	 *   5 for 4 us
	 *   6 for 8 us
	 *   7 for 16 us
	 */
	switch (mpdudensity) {
	case 0:
		return 0;
	case 1:
	case 2:
	case 3:
		/* Our lower layer calculations limit our precision to
		   1 microsecond */
		return 1;
	case 4:
		return 2;
	case 5:
		return 4;
	case 6:
		return 8;
	case 7:
		return 16;
	default:
		return 0;
	}
}

static bool ath9k_has_pending_frames(struct ath_softc *sc, struct ath_txq *txq,
				     bool sw_pending)
{
	bool pending = false;

	spin_lock_bh(&txq->axq_lock);

	if (txq->axq_depth) {
		pending = true;
		goto out;
	}

	if (!sw_pending)
		goto out;

	if (txq->mac80211_qnum >= 0) {
		struct list_head *list;

		list = &sc->cur_chan->acq[txq->mac80211_qnum];
		if (!list_empty(list))
			pending = true;
	}
out:
	spin_unlock_bh(&txq->axq_lock);
	return pending;
}

static bool ath9k_setpower(struct ath_softc *sc, enum ath9k_power_mode mode)
{
	unsigned long flags;
	bool ret;

	spin_lock_irqsave(&sc->sc_pm_lock, flags);
	ret = ath9k_hw_setpower(sc->sc_ah, mode);
	spin_unlock_irqrestore(&sc->sc_pm_lock, flags);

	return ret;
}

void ath_ps_full_sleep(unsigned long data)
{
	struct ath_softc *sc = (struct ath_softc *) data;
	struct ath_common *common = ath9k_hw_common(sc->sc_ah);
	bool reset;

	spin_lock(&common->cc_lock);
	ath_hw_cycle_counters_update(common);
	spin_unlock(&common->cc_lock);

	ath9k_hw_setrxabort(sc->sc_ah, 1);
	ath9k_hw_stopdmarecv(sc->sc_ah, &reset);

	ath9k_hw_setpower(sc->sc_ah, ATH9K_PM_FULL_SLEEP);
}

void ath9k_ps_wakeup(struct ath_softc *sc)
{
	struct ath_common *common = ath9k_hw_common(sc->sc_ah);
	unsigned long flags;
	enum ath9k_power_mode power_mode;

	spin_lock_irqsave(&sc->sc_pm_lock, flags);
	if (++sc->ps_usecount != 1)
		goto unlock;

	del_timer_sync(&sc->sleep_timer);
	power_mode = sc->sc_ah->power_mode;
	ath9k_hw_setpower(sc->sc_ah, ATH9K_PM_AWAKE);

	/*
	 * While the hardware is asleep, the cycle counters contain no
	 * useful data. Better clear them now so that they don't mess up
	 * survey data results.
	 */
	if (power_mode != ATH9K_PM_AWAKE) {
		spin_lock(&common->cc_lock);
		ath_hw_cycle_counters_update(common);
		memset(&common->cc_survey, 0, sizeof(common->cc_survey));
		memset(&common->cc_ani, 0, sizeof(common->cc_ani));
		spin_unlock(&common->cc_lock);
	}

 unlock:
	spin_unlock_irqrestore(&sc->sc_pm_lock, flags);
}

void ath9k_ps_restore(struct ath_softc *sc)
{
	struct ath_common *common = ath9k_hw_common(sc->sc_ah);
	enum ath9k_power_mode mode;
	unsigned long flags;

	spin_lock_irqsave(&sc->sc_pm_lock, flags);
	if (--sc->ps_usecount != 0)
		goto unlock;

	if (sc->ps_idle) {
		mod_timer(&sc->sleep_timer, jiffies + HZ / 10);
		goto unlock;
	}

	if (sc->ps_enabled &&
		   !(sc->ps_flags & (PS_WAIT_FOR_BEACON |
				     PS_WAIT_FOR_CAB |
				     PS_WAIT_FOR_PSPOLL_DATA |
				     PS_WAIT_FOR_TX_ACK |
				     PS_WAIT_FOR_ANI))) {
		mode = ATH9K_PM_NETWORK_SLEEP;
		if (ath9k_hw_btcoex_is_enabled(sc->sc_ah))
			ath9k_btcoex_stop_gen_timer(sc);
	} else {
		goto unlock;
	}

	spin_lock(&common->cc_lock);
	ath_hw_cycle_counters_update(common);
	spin_unlock(&common->cc_lock);

	ath9k_hw_setpower(sc->sc_ah, mode);

 unlock:
	spin_unlock_irqrestore(&sc->sc_pm_lock, flags);
}

static void __ath_cancel_work(struct ath_softc *sc)
{
	cancel_work_sync(&sc->paprd_work);
	cancel_delayed_work_sync(&sc->tx_complete_work);
	cancel_delayed_work_sync(&sc->hw_pll_work);

#ifdef CONFIG_ATH9K_BTCOEX_SUPPORT
	if (ath9k_hw_mci_is_enabled(sc->sc_ah))
		cancel_work_sync(&sc->mci_work);
#endif
}

void ath_cancel_work(struct ath_softc *sc)
{
	__ath_cancel_work(sc);
	cancel_work_sync(&sc->hw_reset_work);
}

void ath_restart_work(struct ath_softc *sc)
{
	ieee80211_queue_delayed_work(sc->hw, &sc->tx_complete_work, 0);

	if (AR_SREV_9340(sc->sc_ah) || AR_SREV_9330(sc->sc_ah))
		ieee80211_queue_delayed_work(sc->hw, &sc->hw_pll_work,
				     msecs_to_jiffies(ATH_PLL_WORK_INTERVAL));

	ath_start_ani(sc);
}

static bool ath_prepare_reset(struct ath_softc *sc)
{
	struct ath_hw *ah = sc->sc_ah;
	bool ret = true;

	ieee80211_stop_queues(sc->hw);
	ath_stop_ani(sc);
	ath9k_hw_disable_interrupts(ah);

	if (!ath_drain_all_txq(sc))
		ret = false;

	if (!ath_stoprecv(sc))
		ret = false;

	return ret;
}

static bool ath_complete_reset(struct ath_softc *sc, bool start)
{
	struct ath_hw *ah = sc->sc_ah;
	struct ath_common *common = ath9k_hw_common(ah);
	unsigned long flags;

	ath9k_calculate_summary_state(sc, sc->cur_chan);
	ath_startrecv(sc);
	ath9k_cmn_update_txpow(ah, sc->cur_chan->cur_txpower,
			       sc->cur_chan->txpower,
			       &sc->cur_chan->cur_txpower);
	clear_bit(ATH_OP_HW_RESET, &common->op_flags);

	if (!sc->cur_chan->offchannel && start) {
		/* restore per chanctx TSF timer */
		if (sc->cur_chan->tsf_val) {
			u32 offset;

			offset = ath9k_hw_get_tsf_offset(&sc->cur_chan->tsf_ts,
							 NULL);
			ath9k_hw_settsf64(ah, sc->cur_chan->tsf_val + offset);
		}


		if (!test_bit(ATH_OP_BEACONS, &common->op_flags))
			goto work;

		if (ah->opmode == NL80211_IFTYPE_STATION &&
		    test_bit(ATH_OP_PRIM_STA_VIF, &common->op_flags)) {
			spin_lock_irqsave(&sc->sc_pm_lock, flags);
			sc->ps_flags |= PS_BEACON_SYNC | PS_WAIT_FOR_BEACON;
			spin_unlock_irqrestore(&sc->sc_pm_lock, flags);
		} else {
			ath9k_set_beacon(sc);
		}
	work:
		ath_restart_work(sc);
		ath_txq_schedule_all(sc);
	}

	sc->gtt_cnt = 0;

	ath9k_hw_set_interrupts(ah);
	ath9k_hw_enable_interrupts(ah);
	ieee80211_wake_queues(sc->hw);
	ath9k_p2p_ps_timer(sc);

	return true;
}

static int ath_reset_internal(struct ath_softc *sc, struct ath9k_channel *hchan)
{
	struct ath_hw *ah = sc->sc_ah;
	struct ath_common *common = ath9k_hw_common(ah);
	struct ath9k_hw_cal_data *caldata = NULL;
	bool fastcc = true;
	int r;

	__ath_cancel_work(sc);

	tasklet_disable(&sc->intr_tq);
	tasklet_disable(&sc->bcon_tasklet);
	spin_lock_bh(&sc->sc_pcu_lock);

	if (!sc->cur_chan->offchannel) {
		fastcc = false;
		caldata = &sc->cur_chan->caldata;
	}

	if (!hchan) {
		fastcc = false;
		hchan = ah->curchan;
	}

	if (!ath_prepare_reset(sc))
		fastcc = false;

	if (ath9k_is_chanctx_enabled())
		fastcc = false;

	spin_lock_bh(&sc->chan_lock);
	sc->cur_chandef = sc->cur_chan->chandef;
	spin_unlock_bh(&sc->chan_lock);

	ath_dbg(common, CONFIG, "Reset to %u MHz, HT40: %d fastcc: %d\n",
		hchan->channel, IS_CHAN_HT40(hchan), fastcc);

	r = ath9k_hw_reset(ah, hchan, caldata, fastcc);
	if (r) {
		ath_err(common,
			"Unable to reset channel, reset status %d\n", r);

		ath9k_hw_enable_interrupts(ah);
		ath9k_queue_reset(sc, RESET_TYPE_BB_HANG);

		goto out;
	}

	if (ath9k_hw_mci_is_enabled(sc->sc_ah) &&
	    sc->cur_chan->offchannel)
		ath9k_mci_set_txpower(sc, true, false);

	if (!ath_complete_reset(sc, true))
		r = -EIO;

out:
	spin_unlock_bh(&sc->sc_pcu_lock);
	tasklet_enable(&sc->bcon_tasklet);
	tasklet_enable(&sc->intr_tq);

	return r;
}

static void ath_node_attach(struct ath_softc *sc, struct ieee80211_sta *sta,
			    struct ieee80211_vif *vif)
{
	struct ath_node *an;
	an = (struct ath_node *)sta->drv_priv;

	an->sc = sc;
	an->sta = sta;
	an->vif = vif;
	memset(&an->key_idx, 0, sizeof(an->key_idx));

	ath_tx_node_init(sc, an);

	ath_dynack_node_init(sc->sc_ah, an);
}

static void ath_node_detach(struct ath_softc *sc, struct ieee80211_sta *sta)
{
	struct ath_node *an = (struct ath_node *)sta->drv_priv;
	ath_tx_node_cleanup(sc, an);

	ath_dynack_node_deinit(sc->sc_ah, an);
}

void ath9k_tasklet(unsigned long data)
{
	struct ath_softc *sc = (struct ath_softc *)data;
	struct ath_hw *ah = sc->sc_ah;
	struct ath_common *common = ath9k_hw_common(ah);
	enum ath_reset_type type;
	unsigned long flags;
	u32 status = sc->intrstatus;
	u32 rxmask;

	ath9k_ps_wakeup(sc);
	spin_lock(&sc->sc_pcu_lock);

	if (status & ATH9K_INT_FATAL) {
		type = RESET_TYPE_FATAL_INT;
		ath9k_queue_reset(sc, type);

		/*
		 * Increment the ref. counter here so that
		 * interrupts are enabled in the reset routine.
		 */
		atomic_inc(&ah->intr_ref_cnt);
		ath_dbg(common, RESET, "FATAL: Skipping interrupts\n");
		goto out;
	}

	if ((ah->config.hw_hang_checks & HW_BB_WATCHDOG) &&
	    (status & ATH9K_INT_BB_WATCHDOG)) {
		spin_lock(&common->cc_lock);
		ath_hw_cycle_counters_update(common);
		ar9003_hw_bb_watchdog_dbg_info(ah);
		spin_unlock(&common->cc_lock);

		if (ar9003_hw_bb_watchdog_check(ah)) {
			type = RESET_TYPE_BB_WATCHDOG;
			ath9k_queue_reset(sc, type);

			/*
			 * Increment the ref. counter here so that
			 * interrupts are enabled in the reset routine.
			 */
			atomic_inc(&ah->intr_ref_cnt);
			ath_dbg(common, RESET,
				"BB_WATCHDOG: Skipping interrupts\n");
			goto out;
		}
	}

	if (status & ATH9K_INT_GTT) {
		sc->gtt_cnt++;

		if ((sc->gtt_cnt >= MAX_GTT_CNT) && !ath9k_hw_check_alive(ah)) {
			type = RESET_TYPE_TX_GTT;
			ath9k_queue_reset(sc, type);
			atomic_inc(&ah->intr_ref_cnt);
			ath_dbg(common, RESET,
				"GTT: Skipping interrupts\n");
			goto out;
		}
	}

	spin_lock_irqsave(&sc->sc_pm_lock, flags);
	if ((status & ATH9K_INT_TSFOOR) && sc->ps_enabled) {
		/*
		 * TSF sync does not look correct; remain awake to sync with
		 * the next Beacon.
		 */
		ath_dbg(common, PS, "TSFOOR - Sync with next Beacon\n");
		sc->ps_flags |= PS_WAIT_FOR_BEACON | PS_BEACON_SYNC;
	}
	spin_unlock_irqrestore(&sc->sc_pm_lock, flags);

	if (ah->caps.hw_caps & ATH9K_HW_CAP_EDMA)
		rxmask = (ATH9K_INT_RXHP | ATH9K_INT_RXLP | ATH9K_INT_RXEOL |
			  ATH9K_INT_RXORN);
	else
		rxmask = (ATH9K_INT_RX | ATH9K_INT_RXEOL | ATH9K_INT_RXORN);

	if (status & rxmask) {
		/* Check for high priority Rx first */
		if ((ah->caps.hw_caps & ATH9K_HW_CAP_EDMA) &&
		    (status & ATH9K_INT_RXHP))
			ath_rx_tasklet(sc, 0, true);

		ath_rx_tasklet(sc, 0, false);
	}

	if (status & ATH9K_INT_TX) {
		if (ah->caps.hw_caps & ATH9K_HW_CAP_EDMA) {
			/*
			 * For EDMA chips, TX completion is enabled for the
			 * beacon queue, so if a beacon has been transmitted
			 * successfully after a GTT interrupt, the GTT counter
			 * gets reset to zero here.
			 */
			sc->gtt_cnt = 0;

			ath_tx_edma_tasklet(sc);
		} else {
			ath_tx_tasklet(sc);
		}

		wake_up(&sc->tx_wait);
	}

	if (status & ATH9K_INT_GENTIMER)
		ath_gen_timer_isr(sc->sc_ah);

	ath9k_btcoex_handle_interrupt(sc, status);

	/* re-enable hardware interrupt */
	ath9k_hw_enable_interrupts(ah);
out:
	spin_unlock(&sc->sc_pcu_lock);
	ath9k_ps_restore(sc);
}

irqreturn_t ath_isr(int irq, void *dev)
{
#define SCHED_INTR (				\
		ATH9K_INT_FATAL |		\
		ATH9K_INT_BB_WATCHDOG |		\
		ATH9K_INT_RXORN |		\
		ATH9K_INT_RXEOL |		\
		ATH9K_INT_RX |			\
		ATH9K_INT_RXLP |		\
		ATH9K_INT_RXHP |		\
		ATH9K_INT_TX |			\
		ATH9K_INT_BMISS |		\
		ATH9K_INT_CST |			\
		ATH9K_INT_GTT |			\
		ATH9K_INT_TSFOOR |		\
		ATH9K_INT_GENTIMER |		\
		ATH9K_INT_MCI)

	struct ath_softc *sc = dev;
	struct ath_hw *ah = sc->sc_ah;
	struct ath_common *common = ath9k_hw_common(ah);
	enum ath9k_int status;
	u32 sync_cause = 0;
	bool sched = false;

	/*
	 * The hardware is not ready/present, don't
	 * touch anything. Note this can happen early
	 * on if the IRQ is shared.
	 */
	if (!ah || test_bit(ATH_OP_INVALID, &common->op_flags))
		return IRQ_NONE;

	/* shared irq, not for us */

	if (!ath9k_hw_intrpend(ah))
		return IRQ_NONE;

	if (test_bit(ATH_OP_HW_RESET, &common->op_flags)) {
		ath9k_hw_kill_interrupts(ah);
		return IRQ_HANDLED;
	}

	/*
	 * Figure out the reason(s) for the interrupt.  Note
	 * that the hal returns a pseudo-ISR that may include
	 * bits we haven't explicitly enabled so we mask the
	 * value to insure we only process bits we requested.
	 */
	ath9k_hw_getisr(ah, &status, &sync_cause); /* NB: clears ISR too */
	ath9k_debug_sync_cause(sc, sync_cause);
	status &= ah->imask;	/* discard unasked-for bits */

	/*
	 * If there are no status bits set, then this interrupt was not
	 * for me (should have been caught above).
	 */
	if (!status)
		return IRQ_NONE;

	/* Cache the status */
	sc->intrstatus = status;

	if (status & SCHED_INTR)
		sched = true;

	/*
	 * If a FATAL interrupt is received, we have to reset the chip
	 * immediately.
	 */
	if (status & ATH9K_INT_FATAL)
		goto chip_reset;

	if ((ah->config.hw_hang_checks & HW_BB_WATCHDOG) &&
	    (status & ATH9K_INT_BB_WATCHDOG))
		goto chip_reset;

#ifdef CONFIG_ATH9K_WOW
	if (status & ATH9K_INT_BMISS) {
		if (atomic_read(&sc->wow_sleep_proc_intr) == 0) {
			atomic_inc(&sc->wow_got_bmiss_intr);
			atomic_dec(&sc->wow_sleep_proc_intr);
		}
	}
#endif

	if (status & ATH9K_INT_SWBA)
		tasklet_schedule(&sc->bcon_tasklet);

	if (status & ATH9K_INT_TXURN)
		ath9k_hw_updatetxtriglevel(ah, true);

	if (status & ATH9K_INT_RXEOL) {
		ah->imask &= ~(ATH9K_INT_RXEOL | ATH9K_INT_RXORN);
		ath9k_hw_set_interrupts(ah);
	}

	if (!(ah->caps.hw_caps & ATH9K_HW_CAP_AUTOSLEEP))
		if (status & ATH9K_INT_TIM_TIMER) {
			if (ATH_DBG_WARN_ON_ONCE(sc->ps_idle))
				goto chip_reset;
			/* Clear RxAbort bit so that we can
			 * receive frames */
			ath9k_setpower(sc, ATH9K_PM_AWAKE);
			spin_lock(&sc->sc_pm_lock);
			ath9k_hw_setrxabort(sc->sc_ah, 0);
			sc->ps_flags |= PS_WAIT_FOR_BEACON;
			spin_unlock(&sc->sc_pm_lock);
		}

chip_reset:

	ath_debug_stat_interrupt(sc, status);

	if (sched) {
		/* turn off every interrupt */
		ath9k_hw_disable_interrupts(ah);
		tasklet_schedule(&sc->intr_tq);
	}

	return IRQ_HANDLED;

#undef SCHED_INTR
}

/*
 * This function is called when a HW reset cannot be deferred
 * and has to be immediate.
 */
int ath_reset(struct ath_softc *sc, struct ath9k_channel *hchan)
{
	struct ath_common *common = ath9k_hw_common(sc->sc_ah);
	int r;

	set_bit(ATH_OP_HW_RESET, &common->op_flags);

	ath9k_ps_wakeup(sc);
	r = ath_reset_internal(sc, hchan);
	ath9k_ps_restore(sc);

	return r;
}

/*
 * When a HW reset can be deferred, it is added to the
 * hw_reset_work workqueue, but we set ATH_OP_HW_RESET before
 * queueing.
 */
void ath9k_queue_reset(struct ath_softc *sc, enum ath_reset_type type)
{
	struct ath_common *common = ath9k_hw_common(sc->sc_ah);
#ifdef CONFIG_ATH9K_DEBUGFS
	RESET_STAT_INC(sc, type);
#endif
	set_bit(ATH_OP_HW_RESET, &common->op_flags);
	ieee80211_queue_work(sc->hw, &sc->hw_reset_work);
}

void ath_reset_work(struct work_struct *work)
{
	struct ath_softc *sc = container_of(work, struct ath_softc, hw_reset_work);

	ath9k_ps_wakeup(sc);
	ath_reset_internal(sc, NULL);
	ath9k_ps_restore(sc);
}

/**********************/
/* mac80211 callbacks */
/**********************/

static int ath9k_start(struct ieee80211_hw *hw)
{
	struct ath_softc *sc = hw->priv;
	struct ath_hw *ah = sc->sc_ah;
	struct ath_common *common = ath9k_hw_common(ah);
	struct ieee80211_channel *curchan = sc->cur_chan->chandef.chan;
	struct ath_chanctx *ctx = sc->cur_chan;
	struct ath9k_channel *init_channel;
	int r;

	ath_dbg(common, CONFIG,
		"Starting driver with initial channel: %d MHz\n",
		curchan->center_freq);

	ath9k_ps_wakeup(sc);
	mutex_lock(&sc->mutex);

	init_channel = ath9k_cmn_get_channel(hw, ah, &ctx->chandef);
	sc->cur_chandef = hw->conf.chandef;

	/* Reset SERDES registers */
	ath9k_hw_configpcipowersave(ah, false);

	/*
	 * The basic interface to setting the hardware in a good
	 * state is ``reset''.  On return the hardware is known to
	 * be powered up and with interrupts disabled.  This must
	 * be followed by initialization of the appropriate bits
	 * and then setup of the interrupt mask.
	 */
	spin_lock_bh(&sc->sc_pcu_lock);

	atomic_set(&ah->intr_ref_cnt, -1);

	r = ath9k_hw_reset(ah, init_channel, ah->caldata, false);
	if (r) {
		ath_err(common,
			"Unable to reset hardware; reset status %d (freq %u MHz)\n",
			r, curchan->center_freq);
		ah->reset_power_on = false;
	}

	/* Setup our intr mask. */
	ah->imask = ATH9K_INT_TX | ATH9K_INT_RXEOL |
		    ATH9K_INT_RXORN | ATH9K_INT_FATAL |
		    ATH9K_INT_GLOBAL;

	if (ah->caps.hw_caps & ATH9K_HW_CAP_EDMA)
		ah->imask |= ATH9K_INT_RXHP |
			     ATH9K_INT_RXLP;
	else
		ah->imask |= ATH9K_INT_RX;

	if (ah->config.hw_hang_checks & HW_BB_WATCHDOG)
		ah->imask |= ATH9K_INT_BB_WATCHDOG;

	/*
	 * Enable GTT interrupts only for AR9003/AR9004 chips
	 * for now.
	 */
	if (AR_SREV_9300_20_OR_LATER(ah))
		ah->imask |= ATH9K_INT_GTT;

	if (ah->caps.hw_caps & ATH9K_HW_CAP_HT)
		ah->imask |= ATH9K_INT_CST;

	ath_mci_enable(sc);

	clear_bit(ATH_OP_INVALID, &common->op_flags);
	sc->sc_ah->is_monitoring = false;

	if (!ath_complete_reset(sc, false))
		ah->reset_power_on = false;

	if (ah->led_pin >= 0) {
		ath9k_hw_cfg_output(ah, ah->led_pin,
				    AR_GPIO_OUTPUT_MUX_AS_OUTPUT);
		ath9k_hw_set_gpio(ah, ah->led_pin,
				  (ah->config.led_active_high) ? 1 : 0);
	}

	/*
	 * Reset key cache to sane defaults (all entries cleared) instead of
	 * semi-random values after suspend/resume.
	 */
	ath9k_cmn_init_crypto(sc->sc_ah);

	ath9k_hw_reset_tsf(ah);

	spin_unlock_bh(&sc->sc_pcu_lock);

	mutex_unlock(&sc->mutex);

	ath9k_ps_restore(sc);

	return 0;
}

static void ath9k_tx(struct ieee80211_hw *hw,
		     struct ieee80211_tx_control *control,
		     struct sk_buff *skb)
{
	struct ath_softc *sc = hw->priv;
	struct ath_common *common = ath9k_hw_common(sc->sc_ah);
	struct ath_tx_control txctl;
	struct ieee80211_hdr *hdr = (struct ieee80211_hdr *) skb->data;
	unsigned long flags;

	if (sc->ps_enabled) {
		/*
		 * mac80211 does not set PM field for normal data frames, so we
		 * need to update that based on the current PS mode.
		 */
		if (ieee80211_is_data(hdr->frame_control) &&
		    !ieee80211_is_nullfunc(hdr->frame_control) &&
		    !ieee80211_has_pm(hdr->frame_control)) {
			ath_dbg(common, PS,
				"Add PM=1 for a TX frame while in PS mode\n");
			hdr->frame_control |= cpu_to_le16(IEEE80211_FCTL_PM);
		}
	}

	if (unlikely(sc->sc_ah->power_mode == ATH9K_PM_NETWORK_SLEEP)) {
		/*
		 * We are using PS-Poll and mac80211 can request TX while in
		 * power save mode. Need to wake up hardware for the TX to be
		 * completed and if needed, also for RX of buffered frames.
		 */
		ath9k_ps_wakeup(sc);
		spin_lock_irqsave(&sc->sc_pm_lock, flags);
		if (!(sc->sc_ah->caps.hw_caps & ATH9K_HW_CAP_AUTOSLEEP))
			ath9k_hw_setrxabort(sc->sc_ah, 0);
		if (ieee80211_is_pspoll(hdr->frame_control)) {
			ath_dbg(common, PS,
				"Sending PS-Poll to pick a buffered frame\n");
			sc->ps_flags |= PS_WAIT_FOR_PSPOLL_DATA;
		} else {
			ath_dbg(common, PS, "Wake up to complete TX\n");
			sc->ps_flags |= PS_WAIT_FOR_TX_ACK;
		}
		/*
		 * The actual restore operation will happen only after
		 * the ps_flags bit is cleared. We are just dropping
		 * the ps_usecount here.
		 */
		spin_unlock_irqrestore(&sc->sc_pm_lock, flags);
		ath9k_ps_restore(sc);
	}

	/*
	 * Cannot tx while the hardware is in full sleep, it first needs a full
	 * chip reset to recover from that
	 */
	if (unlikely(sc->sc_ah->power_mode == ATH9K_PM_FULL_SLEEP)) {
		ath_err(common, "TX while HW is in FULL_SLEEP mode\n");
		goto exit;
	}

	memset(&txctl, 0, sizeof(struct ath_tx_control));
	txctl.txq = sc->tx.txq_map[skb_get_queue_mapping(skb)];
	txctl.sta = control->sta;

	ath_dbg(common, XMIT, "transmitting packet, skb: %p\n", skb);

	if (ath_tx_start(hw, skb, &txctl) != 0) {
		ath_dbg(common, XMIT, "TX failed\n");
		TX_STAT_INC(txctl.txq->axq_qnum, txfailed);
		goto exit;
	}

	return;
exit:
	ieee80211_free_txskb(hw, skb);
}

static void ath9k_stop(struct ieee80211_hw *hw)
{
	struct ath_softc *sc = hw->priv;
	struct ath_hw *ah = sc->sc_ah;
	struct ath_common *common = ath9k_hw_common(ah);
	bool prev_idle;

	ath9k_deinit_channel_context(sc);

	mutex_lock(&sc->mutex);

	ath_cancel_work(sc);

	if (test_bit(ATH_OP_INVALID, &common->op_flags)) {
		ath_dbg(common, ANY, "Device not present\n");
		mutex_unlock(&sc->mutex);
		return;
	}

	/* Ensure HW is awake when we try to shut it down. */
	ath9k_ps_wakeup(sc);

	spin_lock_bh(&sc->sc_pcu_lock);

	/* prevent tasklets to enable interrupts once we disable them */
	ah->imask &= ~ATH9K_INT_GLOBAL;

	/* make sure h/w will not generate any interrupt
	 * before setting the invalid flag. */
	ath9k_hw_disable_interrupts(ah);

	spin_unlock_bh(&sc->sc_pcu_lock);

	/* we can now sync irq and kill any running tasklets, since we already
	 * disabled interrupts and not holding a spin lock */
	synchronize_irq(sc->irq);
	tasklet_kill(&sc->intr_tq);
	tasklet_kill(&sc->bcon_tasklet);

	prev_idle = sc->ps_idle;
	sc->ps_idle = true;

	spin_lock_bh(&sc->sc_pcu_lock);

	if (ah->led_pin >= 0) {
		ath9k_hw_set_gpio(ah, ah->led_pin,
				  (ah->config.led_active_high) ? 0 : 1);
		ath9k_hw_cfg_gpio_input(ah, ah->led_pin);
	}

	ath_prepare_reset(sc);

	if (sc->rx.frag) {
		dev_kfree_skb_any(sc->rx.frag);
		sc->rx.frag = NULL;
	}

	if (!ah->curchan)
		ah->curchan = ath9k_cmn_get_channel(hw, ah,
						    &sc->cur_chan->chandef);

	ath9k_hw_reset(ah, ah->curchan, ah->caldata, false);
	ath9k_hw_phy_disable(ah);

	ath9k_hw_configpcipowersave(ah, true);

	spin_unlock_bh(&sc->sc_pcu_lock);

	ath9k_ps_restore(sc);

	set_bit(ATH_OP_INVALID, &common->op_flags);
	sc->ps_idle = prev_idle;

	mutex_unlock(&sc->mutex);

	ath_dbg(common, CONFIG, "Driver halt\n");
}

static bool ath9k_uses_beacons(int type)
{
	switch (type) {
	case NL80211_IFTYPE_AP:
	case NL80211_IFTYPE_ADHOC:
	case NL80211_IFTYPE_MESH_POINT:
		return true;
	default:
		return false;
	}
}

static void ath9k_vif_iter(struct ath9k_vif_iter_data *iter_data,
			   u8 *mac, struct ieee80211_vif *vif)
{
	struct ath_vif *avp = (struct ath_vif *)vif->drv_priv;
	int i;

	if (iter_data->has_hw_macaddr) {
		for (i = 0; i < ETH_ALEN; i++)
			iter_data->mask[i] &=
				~(iter_data->hw_macaddr[i] ^ mac[i]);
	} else {
		memcpy(iter_data->hw_macaddr, mac, ETH_ALEN);
		iter_data->has_hw_macaddr = true;
	}

	if (!vif->bss_conf.use_short_slot)
		iter_data->slottime = ATH9K_SLOT_TIME_20;

	switch (vif->type) {
	case NL80211_IFTYPE_AP:
		iter_data->naps++;
		break;
	case NL80211_IFTYPE_STATION:
		iter_data->nstations++;
		if (avp->assoc && !iter_data->primary_sta)
			iter_data->primary_sta = vif;
		break;
	case NL80211_IFTYPE_ADHOC:
		iter_data->nadhocs++;
		if (vif->bss_conf.enable_beacon)
			iter_data->beacons = true;
		break;
	case NL80211_IFTYPE_MESH_POINT:
		iter_data->nmeshes++;
		if (vif->bss_conf.enable_beacon)
			iter_data->beacons = true;
		break;
	case NL80211_IFTYPE_WDS:
		iter_data->nwds++;
		break;
	default:
		break;
	}
}

static void ath9k_update_bssid_mask(struct ath_softc *sc,
				    struct ath_chanctx *ctx,
				    struct ath9k_vif_iter_data *iter_data)
{
	struct ath_common *common = ath9k_hw_common(sc->sc_ah);
	struct ath_vif *avp;
	int i;

	if (!ath9k_is_chanctx_enabled())
		return;

	list_for_each_entry(avp, &ctx->vifs, list) {
		if (ctx->nvifs_assigned != 1)
			continue;

		if (!avp->vif->p2p || !iter_data->has_hw_macaddr)
			continue;

		ether_addr_copy(common->curbssid, avp->bssid);

		/* perm_addr will be used as the p2p device address. */
		for (i = 0; i < ETH_ALEN; i++)
			iter_data->mask[i] &=
				~(iter_data->hw_macaddr[i] ^
				  sc->hw->wiphy->perm_addr[i]);
	}
}

/* Called with sc->mutex held. */
void ath9k_calculate_iter_data(struct ath_softc *sc,
			       struct ath_chanctx *ctx,
			       struct ath9k_vif_iter_data *iter_data)
{
	struct ath_vif *avp;

	/*
	 * The hardware will use primary station addr together with the
	 * BSSID mask when matching addresses.
	 */
	memset(iter_data, 0, sizeof(*iter_data));
	memset(&iter_data->mask, 0xff, ETH_ALEN);
	iter_data->slottime = ATH9K_SLOT_TIME_9;

	list_for_each_entry(avp, &ctx->vifs, list)
		ath9k_vif_iter(iter_data, avp->vif->addr, avp->vif);

	ath9k_update_bssid_mask(sc, ctx, iter_data);
}

static void ath9k_set_assoc_state(struct ath_softc *sc,
				  struct ieee80211_vif *vif, bool changed)
{
	struct ath_common *common = ath9k_hw_common(sc->sc_ah);
	struct ath_vif *avp = (struct ath_vif *)vif->drv_priv;
	unsigned long flags;

	set_bit(ATH_OP_PRIM_STA_VIF, &common->op_flags);

	ether_addr_copy(common->curbssid, avp->bssid);
	common->curaid = avp->aid;
	ath9k_hw_write_associd(sc->sc_ah);

	if (changed) {
		common->last_rssi = ATH_RSSI_DUMMY_MARKER;
		sc->sc_ah->stats.avgbrssi = ATH_RSSI_DUMMY_MARKER;

		spin_lock_irqsave(&sc->sc_pm_lock, flags);
		sc->ps_flags |= PS_BEACON_SYNC | PS_WAIT_FOR_BEACON;
		spin_unlock_irqrestore(&sc->sc_pm_lock, flags);
	}

	if (ath9k_hw_mci_is_enabled(sc->sc_ah))
		ath9k_mci_update_wlan_channels(sc, false);

	ath_dbg(common, CONFIG,
		"Primary Station interface: %pM, BSSID: %pM\n",
		vif->addr, common->curbssid);
}

#ifdef CONFIG_ATH9K_CHANNEL_CONTEXT
static void ath9k_set_offchannel_state(struct ath_softc *sc)
{
	struct ath_hw *ah = sc->sc_ah;
	struct ath_common *common = ath9k_hw_common(ah);
	struct ieee80211_vif *vif = NULL;

	ath9k_ps_wakeup(sc);

	if (sc->offchannel.state < ATH_OFFCHANNEL_ROC_START)
		vif = sc->offchannel.scan_vif;
	else
		vif = sc->offchannel.roc_vif;

	if (WARN_ON(!vif))
		goto exit;

	eth_zero_addr(common->curbssid);
	eth_broadcast_addr(common->bssidmask);
	memcpy(common->macaddr, vif->addr, ETH_ALEN);
	common->curaid = 0;
	ah->opmode = vif->type;
	ah->imask &= ~ATH9K_INT_SWBA;
	ah->imask &= ~ATH9K_INT_TSFOOR;
	ah->slottime = ATH9K_SLOT_TIME_9;

	ath_hw_setbssidmask(common);
	ath9k_hw_setopmode(ah);
	ath9k_hw_write_associd(sc->sc_ah);
	ath9k_hw_set_interrupts(ah);
	ath9k_hw_init_global_settings(ah);

exit:
	ath9k_ps_restore(sc);
}
#endif

/* Called with sc->mutex held. */
void ath9k_calculate_summary_state(struct ath_softc *sc,
				   struct ath_chanctx *ctx)
{
	struct ath_hw *ah = sc->sc_ah;
	struct ath_common *common = ath9k_hw_common(ah);
	struct ath9k_vif_iter_data iter_data;
	struct ath_beacon_config *cur_conf;

	ath_chanctx_check_active(sc, ctx);

	if (ctx != sc->cur_chan)
		return;

#ifdef CONFIG_ATH9K_CHANNEL_CONTEXT
	if (ctx == &sc->offchannel.chan)
		return ath9k_set_offchannel_state(sc);
#endif

	ath9k_ps_wakeup(sc);
	ath9k_calculate_iter_data(sc, ctx, &iter_data);

	if (iter_data.has_hw_macaddr)
		memcpy(common->macaddr, iter_data.hw_macaddr, ETH_ALEN);

	memcpy(common->bssidmask, iter_data.mask, ETH_ALEN);
	ath_hw_setbssidmask(common);

	if (iter_data.naps > 0) {
		cur_conf = &ctx->beacon;
		ath9k_hw_set_tsfadjust(ah, true);
		ah->opmode = NL80211_IFTYPE_AP;
		if (cur_conf->enable_beacon)
			iter_data.beacons = true;
	} else {
		ath9k_hw_set_tsfadjust(ah, false);

		if (iter_data.nmeshes)
			ah->opmode = NL80211_IFTYPE_MESH_POINT;
		else if (iter_data.nwds)
			ah->opmode = NL80211_IFTYPE_AP;
		else if (iter_data.nadhocs)
			ah->opmode = NL80211_IFTYPE_ADHOC;
		else
			ah->opmode = NL80211_IFTYPE_STATION;
	}

	ath9k_hw_setopmode(ah);

	ctx->switch_after_beacon = false;
	if ((iter_data.nstations + iter_data.nadhocs + iter_data.nmeshes) > 0)
		ah->imask |= ATH9K_INT_TSFOOR;
	else {
		ah->imask &= ~ATH9K_INT_TSFOOR;
		if (iter_data.naps == 1 && iter_data.beacons)
			ctx->switch_after_beacon = true;
	}

	ah->imask &= ~ATH9K_INT_SWBA;
	if (ah->opmode == NL80211_IFTYPE_STATION) {
		bool changed = (iter_data.primary_sta != ctx->primary_sta);

		if (iter_data.primary_sta) {
			iter_data.beacons = true;
			ath9k_set_assoc_state(sc, iter_data.primary_sta,
					      changed);
			ctx->primary_sta = iter_data.primary_sta;
		} else {
			ctx->primary_sta = NULL;
			memset(common->curbssid, 0, ETH_ALEN);
			common->curaid = 0;
			ath9k_hw_write_associd(sc->sc_ah);
			if (ath9k_hw_mci_is_enabled(sc->sc_ah))
				ath9k_mci_update_wlan_channels(sc, true);
		}
	} else if (iter_data.beacons) {
		ah->imask |= ATH9K_INT_SWBA;
	}
	ath9k_hw_set_interrupts(ah);

	if (iter_data.beacons)
		set_bit(ATH_OP_BEACONS, &common->op_flags);
	else
		clear_bit(ATH_OP_BEACONS, &common->op_flags);

	if (ah->slottime != iter_data.slottime) {
		ah->slottime = iter_data.slottime;
		ath9k_hw_init_global_settings(ah);
	}

	if (iter_data.primary_sta)
		set_bit(ATH_OP_PRIM_STA_VIF, &common->op_flags);
	else
		clear_bit(ATH_OP_PRIM_STA_VIF, &common->op_flags);

	ath_dbg(common, CONFIG,
		"macaddr: %pM, bssid: %pM, bssidmask: %pM\n",
		common->macaddr, common->curbssid, common->bssidmask);

	ath9k_ps_restore(sc);
}

static void ath9k_assign_hw_queues(struct ieee80211_hw *hw,
				   struct ieee80211_vif *vif)
{
	int i;

	if (!ath9k_is_chanctx_enabled())
		return;

	for (i = 0; i < IEEE80211_NUM_ACS; i++)
		vif->hw_queue[i] = i;

	if (vif->type == NL80211_IFTYPE_AP ||
	    vif->type == NL80211_IFTYPE_MESH_POINT)
		vif->cab_queue = hw->queues - 2;
	else
		vif->cab_queue = IEEE80211_INVAL_HW_QUEUE;
}

static int ath9k_add_interface(struct ieee80211_hw *hw,
			       struct ieee80211_vif *vif)
{
	struct ath_softc *sc = hw->priv;
	struct ath_hw *ah = sc->sc_ah;
	struct ath_common *common = ath9k_hw_common(ah);
	struct ath_vif *avp = (void *)vif->drv_priv;
	struct ath_node *an = &avp->mcast_node;

	mutex_lock(&sc->mutex);

	if (config_enabled(CONFIG_ATH9K_TX99)) {
		if (sc->cur_chan->nvifs >= 1) {
			mutex_unlock(&sc->mutex);
			return -EOPNOTSUPP;
		}
		sc->tx99_vif = vif;
	}

	ath_dbg(common, CONFIG, "Attach a VIF of type: %d\n", vif->type);
	sc->cur_chan->nvifs++;

	if (ath9k_uses_beacons(vif->type))
		ath9k_beacon_assign_slot(sc, vif);

	avp->vif = vif;
	if (!ath9k_is_chanctx_enabled()) {
		avp->chanctx = sc->cur_chan;
		list_add_tail(&avp->list, &avp->chanctx->vifs);
	}

	ath9k_calculate_summary_state(sc, avp->chanctx);

	ath9k_assign_hw_queues(hw, vif);

	an->sc = sc;
	an->sta = NULL;
	an->vif = vif;
	an->no_ps_filter = true;
	ath_tx_node_init(sc, an);

	mutex_unlock(&sc->mutex);
	return 0;
}

static int ath9k_change_interface(struct ieee80211_hw *hw,
				  struct ieee80211_vif *vif,
				  enum nl80211_iftype new_type,
				  bool p2p)
{
	struct ath_softc *sc = hw->priv;
	struct ath_common *common = ath9k_hw_common(sc->sc_ah);
	struct ath_vif *avp = (void *)vif->drv_priv;

	mutex_lock(&sc->mutex);

	if (config_enabled(CONFIG_ATH9K_TX99)) {
		mutex_unlock(&sc->mutex);
		return -EOPNOTSUPP;
	}

	ath_dbg(common, CONFIG, "Change Interface\n");

	if (ath9k_uses_beacons(vif->type))
		ath9k_beacon_remove_slot(sc, vif);

	vif->type = new_type;
	vif->p2p = p2p;

	if (ath9k_uses_beacons(vif->type))
		ath9k_beacon_assign_slot(sc, vif);

	ath9k_assign_hw_queues(hw, vif);
	ath9k_calculate_summary_state(sc, avp->chanctx);

	mutex_unlock(&sc->mutex);
	return 0;
}

static void ath9k_remove_interface(struct ieee80211_hw *hw,
				   struct ieee80211_vif *vif)
{
	struct ath_softc *sc = hw->priv;
	struct ath_common *common = ath9k_hw_common(sc->sc_ah);
	struct ath_vif *avp = (void *)vif->drv_priv;

	ath_dbg(common, CONFIG, "Detach Interface\n");

	mutex_lock(&sc->mutex);

	ath9k_p2p_remove_vif(sc, vif);

	sc->cur_chan->nvifs--;
	sc->tx99_vif = NULL;
	if (!ath9k_is_chanctx_enabled())
		list_del(&avp->list);

	if (ath9k_uses_beacons(vif->type))
		ath9k_beacon_remove_slot(sc, vif);

	ath_tx_node_cleanup(sc, &avp->mcast_node);

	ath9k_calculate_summary_state(sc, avp->chanctx);

	mutex_unlock(&sc->mutex);
}

static void ath9k_enable_ps(struct ath_softc *sc)
{
	struct ath_hw *ah = sc->sc_ah;
	struct ath_common *common = ath9k_hw_common(ah);

	if (config_enabled(CONFIG_ATH9K_TX99))
		return;

	sc->ps_enabled = true;
	if (!(ah->caps.hw_caps & ATH9K_HW_CAP_AUTOSLEEP)) {
		if ((ah->imask & ATH9K_INT_TIM_TIMER) == 0) {
			ah->imask |= ATH9K_INT_TIM_TIMER;
			ath9k_hw_set_interrupts(ah);
		}
		ath9k_hw_setrxabort(ah, 1);
	}
	ath_dbg(common, PS, "PowerSave enabled\n");
}

static void ath9k_disable_ps(struct ath_softc *sc)
{
	struct ath_hw *ah = sc->sc_ah;
	struct ath_common *common = ath9k_hw_common(ah);

	if (config_enabled(CONFIG_ATH9K_TX99))
		return;

	sc->ps_enabled = false;
	ath9k_hw_setpower(ah, ATH9K_PM_AWAKE);
	if (!(ah->caps.hw_caps & ATH9K_HW_CAP_AUTOSLEEP)) {
		ath9k_hw_setrxabort(ah, 0);
		sc->ps_flags &= ~(PS_WAIT_FOR_BEACON |
				  PS_WAIT_FOR_CAB |
				  PS_WAIT_FOR_PSPOLL_DATA |
				  PS_WAIT_FOR_TX_ACK);
		if (ah->imask & ATH9K_INT_TIM_TIMER) {
			ah->imask &= ~ATH9K_INT_TIM_TIMER;
			ath9k_hw_set_interrupts(ah);
		}
	}
	ath_dbg(common, PS, "PowerSave disabled\n");
}

static int ath9k_config(struct ieee80211_hw *hw, u32 changed)
{
	struct ath_softc *sc = hw->priv;
	struct ath_hw *ah = sc->sc_ah;
	struct ath_common *common = ath9k_hw_common(ah);
	struct ieee80211_conf *conf = &hw->conf;
	struct ath_chanctx *ctx = sc->cur_chan;

	ath9k_ps_wakeup(sc);
	mutex_lock(&sc->mutex);

	if (changed & IEEE80211_CONF_CHANGE_IDLE) {
		sc->ps_idle = !!(conf->flags & IEEE80211_CONF_IDLE);
		if (sc->ps_idle) {
			ath_cancel_work(sc);
			ath9k_stop_btcoex(sc);
		} else {
			ath9k_start_btcoex(sc);
			/*
			 * The chip needs a reset to properly wake up from
			 * full sleep
			 */
			ath_chanctx_set_channel(sc, ctx, &ctx->chandef);
		}
	}

	/*
	 * We just prepare to enable PS. We have to wait until our AP has
	 * ACK'd our null data frame to disable RX otherwise we'll ignore
	 * those ACKs and end up retransmitting the same null data frames.
	 * IEEE80211_CONF_CHANGE_PS is only passed by mac80211 for STA mode.
	 */
	if (changed & IEEE80211_CONF_CHANGE_PS) {
		unsigned long flags;
		spin_lock_irqsave(&sc->sc_pm_lock, flags);
		if (conf->flags & IEEE80211_CONF_PS)
			ath9k_enable_ps(sc);
		else
			ath9k_disable_ps(sc);
		spin_unlock_irqrestore(&sc->sc_pm_lock, flags);
	}

	if (changed & IEEE80211_CONF_CHANGE_MONITOR) {
		if (conf->flags & IEEE80211_CONF_MONITOR) {
			ath_dbg(common, CONFIG, "Monitor mode is enabled\n");
			sc->sc_ah->is_monitoring = true;
		} else {
			ath_dbg(common, CONFIG, "Monitor mode is disabled\n");
			sc->sc_ah->is_monitoring = false;
		}
	}

	if (!ath9k_is_chanctx_enabled() && (changed & IEEE80211_CONF_CHANGE_CHANNEL)) {
		ctx->offchannel = !!(conf->flags & IEEE80211_CONF_OFFCHANNEL);
		ath_chanctx_set_channel(sc, ctx, &hw->conf.chandef);
	}

	if (changed & IEEE80211_CONF_CHANGE_POWER) {
		ath_dbg(common, CONFIG, "Set power: %d\n", conf->power_level);
		sc->cur_chan->txpower = 2 * conf->power_level;
		ath9k_cmn_update_txpow(ah, sc->cur_chan->cur_txpower,
				       sc->cur_chan->txpower,
				       &sc->cur_chan->cur_txpower);
	}

	mutex_unlock(&sc->mutex);
	ath9k_ps_restore(sc);

	return 0;
}

#define SUPPORTED_FILTERS			\
	(FIF_PROMISC_IN_BSS |			\
	FIF_ALLMULTI |				\
	FIF_CONTROL |				\
	FIF_PSPOLL |				\
	FIF_OTHER_BSS |				\
	FIF_BCN_PRBRESP_PROMISC |		\
	FIF_PROBE_REQ |				\
	FIF_FCSFAIL)

/* FIXME: sc->sc_full_reset ? */
static void ath9k_configure_filter(struct ieee80211_hw *hw,
				   unsigned int changed_flags,
				   unsigned int *total_flags,
				   u64 multicast)
{
	struct ath_softc *sc = hw->priv;
	u32 rfilt;

	changed_flags &= SUPPORTED_FILTERS;
	*total_flags &= SUPPORTED_FILTERS;

	spin_lock_bh(&sc->chan_lock);
	sc->cur_chan->rxfilter = *total_flags;
	spin_unlock_bh(&sc->chan_lock);

	ath9k_ps_wakeup(sc);
	rfilt = ath_calcrxfilter(sc);
	ath9k_hw_setrxfilter(sc->sc_ah, rfilt);
	ath9k_ps_restore(sc);

	ath_dbg(ath9k_hw_common(sc->sc_ah), CONFIG, "Set HW RX filter: 0x%x\n",
		rfilt);
}

static int ath9k_sta_add(struct ieee80211_hw *hw,
			 struct ieee80211_vif *vif,
			 struct ieee80211_sta *sta)
{
	struct ath_softc *sc = hw->priv;
	struct ath_common *common = ath9k_hw_common(sc->sc_ah);
	struct ath_node *an = (struct ath_node *) sta->drv_priv;
	struct ieee80211_key_conf ps_key = { };
	int key;

	ath_node_attach(sc, sta, vif);

	if (vif->type != NL80211_IFTYPE_AP &&
	    vif->type != NL80211_IFTYPE_AP_VLAN)
		return 0;

	key = ath_key_config(common, vif, sta, &ps_key);
	if (key > 0) {
		an->ps_key = key;
		an->key_idx[0] = key;
	}

	return 0;
}

static void ath9k_del_ps_key(struct ath_softc *sc,
			     struct ieee80211_vif *vif,
			     struct ieee80211_sta *sta)
{
	struct ath_common *common = ath9k_hw_common(sc->sc_ah);
	struct ath_node *an = (struct ath_node *) sta->drv_priv;
	struct ieee80211_key_conf ps_key = { .hw_key_idx = an->ps_key };

	if (!an->ps_key)
	    return;

	ath_key_delete(common, &ps_key);
	an->ps_key = 0;
	an->key_idx[0] = 0;
}

static int ath9k_sta_remove(struct ieee80211_hw *hw,
			    struct ieee80211_vif *vif,
			    struct ieee80211_sta *sta)
{
	struct ath_softc *sc = hw->priv;

	ath9k_del_ps_key(sc, vif, sta);
	ath_node_detach(sc, sta);

	return 0;
}

static int ath9k_sta_state(struct ieee80211_hw *hw,
			   struct ieee80211_vif *vif,
			   struct ieee80211_sta *sta,
			   enum ieee80211_sta_state old_state,
			   enum ieee80211_sta_state new_state)
{
	struct ath_softc *sc = hw->priv;
	struct ath_common *common = ath9k_hw_common(sc->sc_ah);
	int ret = 0;

	if (old_state == IEEE80211_STA_AUTH &&
	    new_state == IEEE80211_STA_ASSOC) {
		ret = ath9k_sta_add(hw, vif, sta);
		ath_dbg(common, CONFIG,
			"Add station: %pM\n", sta->addr);
	} else if (old_state == IEEE80211_STA_ASSOC &&
		   new_state == IEEE80211_STA_AUTH) {
		ret = ath9k_sta_remove(hw, vif, sta);
		ath_dbg(common, CONFIG,
			"Remove station: %pM\n", sta->addr);
	}

	if (ath9k_is_chanctx_enabled()) {
		if (vif->type == NL80211_IFTYPE_STATION) {
			if (old_state == IEEE80211_STA_ASSOC &&
			    new_state == IEEE80211_STA_AUTHORIZED)
				ath_chanctx_event(sc, vif,
						  ATH_CHANCTX_EVENT_AUTHORIZED);
		}
	}

	return ret;
}

static void ath9k_sta_set_tx_filter(struct ath_hw *ah,
				    struct ath_node *an,
				    bool set)
{
	int i;

	for (i = 0; i < ARRAY_SIZE(an->key_idx); i++) {
		if (!an->key_idx[i])
			continue;
		ath9k_hw_set_tx_filter(ah, an->key_idx[i], set);
	}
}

static void ath9k_sta_notify(struct ieee80211_hw *hw,
			 struct ieee80211_vif *vif,
			 enum sta_notify_cmd cmd,
			 struct ieee80211_sta *sta)
{
	struct ath_softc *sc = hw->priv;
	struct ath_node *an = (struct ath_node *) sta->drv_priv;

	switch (cmd) {
	case STA_NOTIFY_SLEEP:
		an->sleeping = true;
		ath_tx_aggr_sleep(sta, sc, an);
		ath9k_sta_set_tx_filter(sc->sc_ah, an, true);
		break;
	case STA_NOTIFY_AWAKE:
		ath9k_sta_set_tx_filter(sc->sc_ah, an, false);
		an->sleeping = false;
		ath_tx_aggr_wakeup(sc, an);
		break;
	}
}

static int ath9k_conf_tx(struct ieee80211_hw *hw,
			 struct ieee80211_vif *vif, u16 queue,
			 const struct ieee80211_tx_queue_params *params)
{
	struct ath_softc *sc = hw->priv;
	struct ath_common *common = ath9k_hw_common(sc->sc_ah);
	struct ath_txq *txq;
	struct ath9k_tx_queue_info qi;
	int ret = 0;

	if (queue >= IEEE80211_NUM_ACS)
		return 0;

	txq = sc->tx.txq_map[queue];

	ath9k_ps_wakeup(sc);
	mutex_lock(&sc->mutex);

	memset(&qi, 0, sizeof(struct ath9k_tx_queue_info));

	qi.tqi_aifs = params->aifs;
	qi.tqi_cwmin = params->cw_min;
	qi.tqi_cwmax = params->cw_max;
	qi.tqi_burstTime = params->txop * 32;

	ath_dbg(common, CONFIG,
		"Configure tx [queue/halq] [%d/%d], aifs: %d, cw_min: %d, cw_max: %d, txop: %d\n",
		queue, txq->axq_qnum, params->aifs, params->cw_min,
		params->cw_max, params->txop);

	ath_update_max_aggr_framelen(sc, queue, qi.tqi_burstTime);
	ret = ath_txq_update(sc, txq->axq_qnum, &qi);
	if (ret)
		ath_err(common, "TXQ Update failed\n");

	mutex_unlock(&sc->mutex);
	ath9k_ps_restore(sc);

	return ret;
}

static int ath9k_set_key(struct ieee80211_hw *hw,
			 enum set_key_cmd cmd,
			 struct ieee80211_vif *vif,
			 struct ieee80211_sta *sta,
			 struct ieee80211_key_conf *key)
{
	struct ath_softc *sc = hw->priv;
	struct ath_common *common = ath9k_hw_common(sc->sc_ah);
	struct ath_node *an = NULL;
	int ret = 0, i;

	if (ath9k_modparam_nohwcrypt)
		return -ENOSPC;

	if ((vif->type == NL80211_IFTYPE_ADHOC ||
	     vif->type == NL80211_IFTYPE_MESH_POINT) &&
	    (key->cipher == WLAN_CIPHER_SUITE_TKIP ||
	     key->cipher == WLAN_CIPHER_SUITE_CCMP) &&
	    !(key->flags & IEEE80211_KEY_FLAG_PAIRWISE)) {
		/*
		 * For now, disable hw crypto for the RSN IBSS group keys. This
		 * could be optimized in the future to use a modified key cache
		 * design to support per-STA RX GTK, but until that gets
		 * implemented, use of software crypto for group addressed
		 * frames is a acceptable to allow RSN IBSS to be used.
		 */
		return -EOPNOTSUPP;
	}

	mutex_lock(&sc->mutex);
	ath9k_ps_wakeup(sc);
	ath_dbg(common, CONFIG, "Set HW Key %d\n", cmd);
	if (sta)
		an = (struct ath_node *)sta->drv_priv;

	switch (cmd) {
	case SET_KEY:
		if (sta)
			ath9k_del_ps_key(sc, vif, sta);

		key->hw_key_idx = 0;
		ret = ath_key_config(common, vif, sta, key);
		if (ret >= 0) {
			key->hw_key_idx = ret;
			/* push IV and Michael MIC generation to stack */
			key->flags |= IEEE80211_KEY_FLAG_GENERATE_IV;
			if (key->cipher == WLAN_CIPHER_SUITE_TKIP)
				key->flags |= IEEE80211_KEY_FLAG_GENERATE_MMIC;
			if (sc->sc_ah->sw_mgmt_crypto_tx &&
			    key->cipher == WLAN_CIPHER_SUITE_CCMP)
				key->flags |= IEEE80211_KEY_FLAG_SW_MGMT_TX;
			ret = 0;
		}
		if (an && key->hw_key_idx) {
			for (i = 0; i < ARRAY_SIZE(an->key_idx); i++) {
				if (an->key_idx[i])
					continue;
				an->key_idx[i] = key->hw_key_idx;
				break;
			}
			WARN_ON(i == ARRAY_SIZE(an->key_idx));
		}
		break;
	case DISABLE_KEY:
		ath_key_delete(common, key);
		if (an) {
			for (i = 0; i < ARRAY_SIZE(an->key_idx); i++) {
				if (an->key_idx[i] != key->hw_key_idx)
					continue;
				an->key_idx[i] = 0;
				break;
			}
		}
		key->hw_key_idx = 0;
		break;
	default:
		ret = -EINVAL;
	}

	ath9k_ps_restore(sc);
	mutex_unlock(&sc->mutex);

	return ret;
}

static void ath9k_bss_info_changed(struct ieee80211_hw *hw,
				   struct ieee80211_vif *vif,
				   struct ieee80211_bss_conf *bss_conf,
				   u32 changed)
{
#define CHECK_ANI				\
	(BSS_CHANGED_ASSOC |			\
	 BSS_CHANGED_IBSS |			\
	 BSS_CHANGED_BEACON_ENABLED)

	struct ath_softc *sc = hw->priv;
	struct ath_hw *ah = sc->sc_ah;
	struct ath_common *common = ath9k_hw_common(ah);
	struct ath_vif *avp = (void *)vif->drv_priv;
	int slottime;

	ath9k_ps_wakeup(sc);
	mutex_lock(&sc->mutex);

	if (changed & BSS_CHANGED_ASSOC) {
		ath_dbg(common, CONFIG, "BSSID %pM Changed ASSOC %d\n",
			bss_conf->bssid, bss_conf->assoc);

		memcpy(avp->bssid, bss_conf->bssid, ETH_ALEN);
		avp->aid = bss_conf->aid;
		avp->assoc = bss_conf->assoc;

		ath9k_calculate_summary_state(sc, avp->chanctx);
	}

	if (changed & BSS_CHANGED_IBSS) {
		memcpy(common->curbssid, bss_conf->bssid, ETH_ALEN);
		common->curaid = bss_conf->aid;
		ath9k_hw_write_associd(sc->sc_ah);
	}

	if ((changed & BSS_CHANGED_BEACON_ENABLED) ||
	    (changed & BSS_CHANGED_BEACON_INT) ||
	    (changed & BSS_CHANGED_BEACON_INFO)) {
		ath9k_beacon_config(sc, vif, changed);
		if (changed & BSS_CHANGED_BEACON_ENABLED)
			ath9k_calculate_summary_state(sc, avp->chanctx);
	}

	if ((avp->chanctx == sc->cur_chan) &&
	    (changed & BSS_CHANGED_ERP_SLOT)) {
		if (bss_conf->use_short_slot)
			slottime = 9;
		else
			slottime = 20;
		if (vif->type == NL80211_IFTYPE_AP) {
			/*
			 * Defer update, so that connected stations can adjust
			 * their settings at the same time.
			 * See beacon.c for more details
			 */
			sc->beacon.slottime = slottime;
			sc->beacon.updateslot = UPDATE;
		} else {
			ah->slottime = slottime;
			ath9k_hw_init_global_settings(ah);
		}
	}

	if (changed & BSS_CHANGED_P2P_PS)
		ath9k_p2p_bss_info_changed(sc, vif);

	if (changed & CHECK_ANI)
		ath_check_ani(sc);

	mutex_unlock(&sc->mutex);
	ath9k_ps_restore(sc);

#undef CHECK_ANI
}

static u64 ath9k_get_tsf(struct ieee80211_hw *hw, struct ieee80211_vif *vif)
{
	struct ath_softc *sc = hw->priv;
	u64 tsf;

	mutex_lock(&sc->mutex);
	ath9k_ps_wakeup(sc);
	tsf = ath9k_hw_gettsf64(sc->sc_ah);
	ath9k_ps_restore(sc);
	mutex_unlock(&sc->mutex);

	return tsf;
}

static void ath9k_set_tsf(struct ieee80211_hw *hw,
			  struct ieee80211_vif *vif,
			  u64 tsf)
{
	struct ath_softc *sc = hw->priv;

	mutex_lock(&sc->mutex);
	ath9k_ps_wakeup(sc);
	ath9k_hw_settsf64(sc->sc_ah, tsf);
	ath9k_ps_restore(sc);
	mutex_unlock(&sc->mutex);
}

static void ath9k_reset_tsf(struct ieee80211_hw *hw, struct ieee80211_vif *vif)
{
	struct ath_softc *sc = hw->priv;

	mutex_lock(&sc->mutex);

	ath9k_ps_wakeup(sc);
	ath9k_hw_reset_tsf(sc->sc_ah);
	ath9k_ps_restore(sc);

	mutex_unlock(&sc->mutex);
}

static int ath9k_ampdu_action(struct ieee80211_hw *hw,
			      struct ieee80211_vif *vif,
			      enum ieee80211_ampdu_mlme_action action,
			      struct ieee80211_sta *sta,
			      u16 tid, u16 *ssn, u8 buf_size)
{
	struct ath_softc *sc = hw->priv;
	struct ath_common *common = ath9k_hw_common(sc->sc_ah);
	bool flush = false;
	int ret = 0;

	mutex_lock(&sc->mutex);

	switch (action) {
	case IEEE80211_AMPDU_RX_START:
		break;
	case IEEE80211_AMPDU_RX_STOP:
		break;
	case IEEE80211_AMPDU_TX_START:
		if (ath9k_is_chanctx_enabled()) {
			if (test_bit(ATH_OP_SCANNING, &common->op_flags)) {
				ret = -EBUSY;
				break;
			}
		}
		ath9k_ps_wakeup(sc);
		ret = ath_tx_aggr_start(sc, sta, tid, ssn);
		if (!ret)
			ieee80211_start_tx_ba_cb_irqsafe(vif, sta->addr, tid);
		ath9k_ps_restore(sc);
		break;
	case IEEE80211_AMPDU_TX_STOP_FLUSH:
	case IEEE80211_AMPDU_TX_STOP_FLUSH_CONT:
		flush = true;
	case IEEE80211_AMPDU_TX_STOP_CONT:
		ath9k_ps_wakeup(sc);
		ath_tx_aggr_stop(sc, sta, tid);
		if (!flush)
			ieee80211_stop_tx_ba_cb_irqsafe(vif, sta->addr, tid);
		ath9k_ps_restore(sc);
		break;
	case IEEE80211_AMPDU_TX_OPERATIONAL:
		ath9k_ps_wakeup(sc);
		ath_tx_aggr_resume(sc, sta, tid);
		ath9k_ps_restore(sc);
		break;
	default:
		ath_err(ath9k_hw_common(sc->sc_ah), "Unknown AMPDU action\n");
	}

	mutex_unlock(&sc->mutex);

	return ret;
}

static int ath9k_get_survey(struct ieee80211_hw *hw, int idx,
			     struct survey_info *survey)
{
	struct ath_softc *sc = hw->priv;
	struct ath_common *common = ath9k_hw_common(sc->sc_ah);
	struct ieee80211_supported_band *sband;
	struct ieee80211_channel *chan;
	int pos;

	if (config_enabled(CONFIG_ATH9K_TX99))
		return -EOPNOTSUPP;

	spin_lock_bh(&common->cc_lock);
	if (idx == 0)
		ath_update_survey_stats(sc);

	sband = hw->wiphy->bands[IEEE80211_BAND_2GHZ];
	if (sband && idx >= sband->n_channels) {
		idx -= sband->n_channels;
		sband = NULL;
	}

	if (!sband)
		sband = hw->wiphy->bands[IEEE80211_BAND_5GHZ];

	if (!sband || idx >= sband->n_channels) {
		spin_unlock_bh(&common->cc_lock);
		return -ENOENT;
	}

	chan = &sband->channels[idx];
	pos = chan->hw_value;
	memcpy(survey, &sc->survey[pos], sizeof(*survey));
	survey->channel = chan;
	spin_unlock_bh(&common->cc_lock);

	return 0;
}

static void ath9k_enable_dynack(struct ath_softc *sc)
{
#ifdef CONFIG_ATH9K_DYNACK
	u32 rfilt;
	struct ath_hw *ah = sc->sc_ah;

	ath_dynack_reset(ah);

	ah->dynack.enabled = true;
	rfilt = ath_calcrxfilter(sc);
	ath9k_hw_setrxfilter(ah, rfilt);
#endif
}

static void ath9k_set_coverage_class(struct ieee80211_hw *hw,
				     s16 coverage_class)
{
	struct ath_softc *sc = hw->priv;
	struct ath_hw *ah = sc->sc_ah;

	if (config_enabled(CONFIG_ATH9K_TX99))
		return;

	mutex_lock(&sc->mutex);

	if (coverage_class >= 0) {
		ah->coverage_class = coverage_class;
		if (ah->dynack.enabled) {
			u32 rfilt;

			ah->dynack.enabled = false;
			rfilt = ath_calcrxfilter(sc);
			ath9k_hw_setrxfilter(ah, rfilt);
		}
		ath9k_ps_wakeup(sc);
		ath9k_hw_init_global_settings(ah);
		ath9k_ps_restore(sc);
	} else if (!ah->dynack.enabled) {
		ath9k_enable_dynack(sc);
	}

	mutex_unlock(&sc->mutex);
}

static bool ath9k_has_tx_pending(struct ath_softc *sc,
				 bool sw_pending)
{
	int i, npend = 0;

	for (i = 0; i < ATH9K_NUM_TX_QUEUES; i++) {
		if (!ATH_TXQ_SETUP(sc, i))
			continue;

		npend = ath9k_has_pending_frames(sc, &sc->tx.txq[i],
						 sw_pending);
		if (npend)
			break;
	}

	return !!npend;
}

static void ath9k_flush(struct ieee80211_hw *hw, struct ieee80211_vif *vif,
			u32 queues, bool drop)
{
	struct ath_softc *sc = hw->priv;
	struct ath_common *common = ath9k_hw_common(sc->sc_ah);

	if (ath9k_is_chanctx_enabled()) {
		if (!test_bit(ATH_OP_MULTI_CHANNEL, &common->op_flags))
			goto flush;

		/*
		 * If MCC is active, extend the flush timeout
		 * and wait for the HW/SW queues to become
		 * empty. This needs to be done outside the
		 * sc->mutex lock to allow the channel scheduler
		 * to switch channel contexts.
		 *
		 * The vif queues have been stopped in mac80211,
		 * so there won't be any incoming frames.
		 */
		__ath9k_flush(hw, queues, drop, true, true);
		return;
	}
flush:
	mutex_lock(&sc->mutex);
	__ath9k_flush(hw, queues, drop, true, false);
	mutex_unlock(&sc->mutex);
}

void __ath9k_flush(struct ieee80211_hw *hw, u32 queues, bool drop,
		   bool sw_pending, bool timeout_override)
{
	struct ath_softc *sc = hw->priv;
	struct ath_hw *ah = sc->sc_ah;
	struct ath_common *common = ath9k_hw_common(ah);
	int timeout;
	bool drain_txq;

	cancel_delayed_work_sync(&sc->tx_complete_work);

	if (ah->ah_flags & AH_UNPLUGGED) {
		ath_dbg(common, ANY, "Device has been unplugged!\n");
		return;
	}

	if (test_bit(ATH_OP_INVALID, &common->op_flags)) {
		ath_dbg(common, ANY, "Device not present\n");
		return;
	}

	spin_lock_bh(&sc->chan_lock);
	if (timeout_override)
		timeout = HZ / 5;
	else
		timeout = sc->cur_chan->flush_timeout;
	spin_unlock_bh(&sc->chan_lock);

	ath_dbg(common, CHAN_CTX,
		"Flush timeout: %d\n", jiffies_to_msecs(timeout));

	if (wait_event_timeout(sc->tx_wait, !ath9k_has_tx_pending(sc, sw_pending),
			       timeout) > 0)
		drop = false;

	if (drop) {
		ath9k_ps_wakeup(sc);
		spin_lock_bh(&sc->sc_pcu_lock);
		drain_txq = ath_drain_all_txq(sc);
		spin_unlock_bh(&sc->sc_pcu_lock);

		if (!drain_txq)
			ath_reset(sc, NULL);

		ath9k_ps_restore(sc);
	}

	ieee80211_queue_delayed_work(hw, &sc->tx_complete_work, 0);
}

static bool ath9k_tx_frames_pending(struct ieee80211_hw *hw)
{
	struct ath_softc *sc = hw->priv;

	return ath9k_has_tx_pending(sc, true);
}

static int ath9k_tx_last_beacon(struct ieee80211_hw *hw)
{
	struct ath_softc *sc = hw->priv;
	struct ath_hw *ah = sc->sc_ah;
	struct ieee80211_vif *vif;
	struct ath_vif *avp;
	struct ath_buf *bf;
	struct ath_tx_status ts;
	bool edma = !!(ah->caps.hw_caps & ATH9K_HW_CAP_EDMA);
	int status;

	vif = sc->beacon.bslot[0];
	if (!vif)
		return 0;

	if (!vif->bss_conf.enable_beacon)
		return 0;

	avp = (void *)vif->drv_priv;

	if (!sc->beacon.tx_processed && !edma) {
		tasklet_disable(&sc->bcon_tasklet);

		bf = avp->av_bcbuf;
		if (!bf || !bf->bf_mpdu)
			goto skip;

		status = ath9k_hw_txprocdesc(ah, bf->bf_desc, &ts);
		if (status == -EINPROGRESS)
			goto skip;

		sc->beacon.tx_processed = true;
		sc->beacon.tx_last = !(ts.ts_status & ATH9K_TXERR_MASK);

skip:
		tasklet_enable(&sc->bcon_tasklet);
	}

	return sc->beacon.tx_last;
}

static int ath9k_get_stats(struct ieee80211_hw *hw,
			   struct ieee80211_low_level_stats *stats)
{
	struct ath_softc *sc = hw->priv;
	struct ath_hw *ah = sc->sc_ah;
	struct ath9k_mib_stats *mib_stats = &ah->ah_mibStats;

	stats->dot11ACKFailureCount = mib_stats->ackrcv_bad;
	stats->dot11RTSFailureCount = mib_stats->rts_bad;
	stats->dot11FCSErrorCount = mib_stats->fcs_bad;
	stats->dot11RTSSuccessCount = mib_stats->rts_good;
	return 0;
}

static u32 fill_chainmask(u32 cap, u32 new)
{
	u32 filled = 0;
	int i;

	for (i = 0; cap && new; i++, cap >>= 1) {
		if (!(cap & BIT(0)))
			continue;

		if (new & BIT(0))
			filled |= BIT(i);

		new >>= 1;
	}

	return filled;
}

static bool validate_antenna_mask(struct ath_hw *ah, u32 val)
{
	if (AR_SREV_9300_20_OR_LATER(ah))
		return true;

	switch (val & 0x7) {
	case 0x1:
	case 0x3:
	case 0x7:
		return true;
	case 0x2:
		return (ah->caps.rx_chainmask == 1);
	default:
		return false;
	}
}

static int ath9k_set_antenna(struct ieee80211_hw *hw, u32 tx_ant, u32 rx_ant)
{
	struct ath_softc *sc = hw->priv;
	struct ath_hw *ah = sc->sc_ah;

	if (ah->caps.rx_chainmask != 1)
		rx_ant |= tx_ant;

	if (!validate_antenna_mask(ah, rx_ant) || !tx_ant)
		return -EINVAL;

	sc->ant_rx = rx_ant;
	sc->ant_tx = tx_ant;

	if (ah->caps.rx_chainmask == 1)
		return 0;

	/* AR9100 runs into calibration issues if not all rx chains are enabled */
	if (AR_SREV_9100(ah))
		ah->rxchainmask = 0x7;
	else
		ah->rxchainmask = fill_chainmask(ah->caps.rx_chainmask, rx_ant);

	ah->txchainmask = fill_chainmask(ah->caps.tx_chainmask, tx_ant);
	ath9k_cmn_reload_chainmask(ah);

	return 0;
}

static int ath9k_get_antenna(struct ieee80211_hw *hw, u32 *tx_ant, u32 *rx_ant)
{
	struct ath_softc *sc = hw->priv;

	*tx_ant = sc->ant_tx;
	*rx_ant = sc->ant_rx;
	return 0;
}

static void ath9k_sw_scan_start(struct ieee80211_hw *hw,
				struct ieee80211_vif *vif,
				const u8 *mac_addr)
{
	struct ath_softc *sc = hw->priv;
	struct ath_common *common = ath9k_hw_common(sc->sc_ah);
	set_bit(ATH_OP_SCANNING, &common->op_flags);
}

static void ath9k_sw_scan_complete(struct ieee80211_hw *hw,
				   struct ieee80211_vif *vif)
{
	struct ath_softc *sc = hw->priv;
	struct ath_common *common = ath9k_hw_common(sc->sc_ah);
	clear_bit(ATH_OP_SCANNING, &common->op_flags);
}

#ifdef CONFIG_ATH9K_CHANNEL_CONTEXT

static void ath9k_cancel_pending_offchannel(struct ath_softc *sc)
{
	struct ath_common *common = ath9k_hw_common(sc->sc_ah);

	if (sc->offchannel.roc_vif) {
		ath_dbg(common, CHAN_CTX,
			"%s: Aborting RoC\n", __func__);

		del_timer_sync(&sc->offchannel.timer);
		if (sc->offchannel.state >= ATH_OFFCHANNEL_ROC_START)
			ath_roc_complete(sc, true);
	}

	if (test_bit(ATH_OP_SCANNING, &common->op_flags)) {
		ath_dbg(common, CHAN_CTX,
			"%s: Aborting HW scan\n", __func__);

		del_timer_sync(&sc->offchannel.timer);
		ath_scan_complete(sc, true);
	}
}

static int ath9k_hw_scan(struct ieee80211_hw *hw, struct ieee80211_vif *vif,
			 struct ieee80211_scan_request *hw_req)
{
	struct cfg80211_scan_request *req = &hw_req->req;
	struct ath_softc *sc = hw->priv;
	struct ath_common *common = ath9k_hw_common(sc->sc_ah);
	int ret = 0;

	mutex_lock(&sc->mutex);

	if (WARN_ON(sc->offchannel.scan_req)) {
		ret = -EBUSY;
		goto out;
	}

	ath9k_ps_wakeup(sc);
	set_bit(ATH_OP_SCANNING, &common->op_flags);
	sc->offchannel.scan_vif = vif;
	sc->offchannel.scan_req = req;
	sc->offchannel.scan_idx = 0;

	ath_dbg(common, CHAN_CTX, "HW scan request received on vif: %pM\n",
		vif->addr);

	if (sc->offchannel.state == ATH_OFFCHANNEL_IDLE) {
		ath_dbg(common, CHAN_CTX, "Starting HW scan\n");
		ath_offchannel_next(sc);
	}

out:
	mutex_unlock(&sc->mutex);

	return ret;
}

static void ath9k_cancel_hw_scan(struct ieee80211_hw *hw,
				 struct ieee80211_vif *vif)
{
	struct ath_softc *sc = hw->priv;
	struct ath_common *common = ath9k_hw_common(sc->sc_ah);

	ath_dbg(common, CHAN_CTX, "Cancel HW scan on vif: %pM\n", vif->addr);

	mutex_lock(&sc->mutex);
	del_timer_sync(&sc->offchannel.timer);
	ath_scan_complete(sc, true);
	mutex_unlock(&sc->mutex);
}

static int ath9k_remain_on_channel(struct ieee80211_hw *hw,
				   struct ieee80211_vif *vif,
				   struct ieee80211_channel *chan, int duration,
				   enum ieee80211_roc_type type)
{
	struct ath_softc *sc = hw->priv;
	struct ath_common *common = ath9k_hw_common(sc->sc_ah);
	int ret = 0;

	mutex_lock(&sc->mutex);

	if (WARN_ON(sc->offchannel.roc_vif)) {
		ret = -EBUSY;
		goto out;
	}

	ath9k_ps_wakeup(sc);
	sc->offchannel.roc_vif = vif;
	sc->offchannel.roc_chan = chan;
	sc->offchannel.roc_duration = duration;

	ath_dbg(common, CHAN_CTX,
		"RoC request on vif: %pM, type: %d duration: %d\n",
		vif->addr, type, duration);

	if (sc->offchannel.state == ATH_OFFCHANNEL_IDLE) {
		ath_dbg(common, CHAN_CTX, "Starting RoC period\n");
		ath_offchannel_next(sc);
	}

out:
	mutex_unlock(&sc->mutex);

	return ret;
}

static int ath9k_cancel_remain_on_channel(struct ieee80211_hw *hw)
{
	struct ath_softc *sc = hw->priv;
	struct ath_common *common = ath9k_hw_common(sc->sc_ah);

	mutex_lock(&sc->mutex);

	ath_dbg(common, CHAN_CTX, "Cancel RoC\n");
	del_timer_sync(&sc->offchannel.timer);

	if (sc->offchannel.roc_vif) {
		if (sc->offchannel.state >= ATH_OFFCHANNEL_ROC_START)
			ath_roc_complete(sc, true);
	}

	mutex_unlock(&sc->mutex);

	return 0;
}

static int ath9k_add_chanctx(struct ieee80211_hw *hw,
			     struct ieee80211_chanctx_conf *conf)
{
	struct ath_softc *sc = hw->priv;
	struct ath_common *common = ath9k_hw_common(sc->sc_ah);
	struct ath_chanctx *ctx, **ptr;
	int pos;

	mutex_lock(&sc->mutex);

	ath_for_each_chanctx(sc, ctx) {
		if (ctx->assigned)
			continue;

		ptr = (void *) conf->drv_priv;
		*ptr = ctx;
		ctx->assigned = true;
		pos = ctx - &sc->chanctx[0];
		ctx->hw_queue_base = pos * IEEE80211_NUM_ACS;

		ath_dbg(common, CHAN_CTX,
			"Add channel context: %d MHz\n",
			conf->def.chan->center_freq);

		ath_chanctx_set_channel(sc, ctx, &conf->def);

		mutex_unlock(&sc->mutex);
		return 0;
	}

	mutex_unlock(&sc->mutex);
	return -ENOSPC;
}


static void ath9k_remove_chanctx(struct ieee80211_hw *hw,
				 struct ieee80211_chanctx_conf *conf)
{
	struct ath_softc *sc = hw->priv;
	struct ath_common *common = ath9k_hw_common(sc->sc_ah);
	struct ath_chanctx *ctx = ath_chanctx_get(conf);

	mutex_lock(&sc->mutex);

	ath_dbg(common, CHAN_CTX,
		"Remove channel context: %d MHz\n",
		conf->def.chan->center_freq);

	ctx->assigned = false;
	ctx->hw_queue_base = 0;
	ath_chanctx_event(sc, NULL, ATH_CHANCTX_EVENT_UNASSIGN);

	mutex_unlock(&sc->mutex);
}

static void ath9k_change_chanctx(struct ieee80211_hw *hw,
				 struct ieee80211_chanctx_conf *conf,
				 u32 changed)
{
	struct ath_softc *sc = hw->priv;
	struct ath_common *common = ath9k_hw_common(sc->sc_ah);
	struct ath_chanctx *ctx = ath_chanctx_get(conf);

	mutex_lock(&sc->mutex);
	ath_dbg(common, CHAN_CTX,
		"Change channel context: %d MHz\n",
		conf->def.chan->center_freq);
	ath_chanctx_set_channel(sc, ctx, &conf->def);
	mutex_unlock(&sc->mutex);
}

static int ath9k_assign_vif_chanctx(struct ieee80211_hw *hw,
				    struct ieee80211_vif *vif,
				    struct ieee80211_chanctx_conf *conf)
{
	struct ath_softc *sc = hw->priv;
	struct ath_common *common = ath9k_hw_common(sc->sc_ah);
	struct ath_vif *avp = (void *)vif->drv_priv;
	struct ath_chanctx *ctx = ath_chanctx_get(conf);
	int i;

	ath9k_cancel_pending_offchannel(sc);

	mutex_lock(&sc->mutex);

	ath_dbg(common, CHAN_CTX,
		"Assign VIF (addr: %pM, type: %d, p2p: %d) to channel context: %d MHz\n",
		vif->addr, vif->type, vif->p2p,
		conf->def.chan->center_freq);

	avp->chanctx = ctx;
	ctx->nvifs_assigned++;
	list_add_tail(&avp->list, &ctx->vifs);
	ath9k_calculate_summary_state(sc, ctx);
	for (i = 0; i < IEEE80211_NUM_ACS; i++)
		vif->hw_queue[i] = ctx->hw_queue_base + i;

	mutex_unlock(&sc->mutex);

	return 0;
}

static void ath9k_unassign_vif_chanctx(struct ieee80211_hw *hw,
				       struct ieee80211_vif *vif,
				       struct ieee80211_chanctx_conf *conf)
{
	struct ath_softc *sc = hw->priv;
	struct ath_common *common = ath9k_hw_common(sc->sc_ah);
	struct ath_vif *avp = (void *)vif->drv_priv;
	struct ath_chanctx *ctx = ath_chanctx_get(conf);
	int ac;

	ath9k_cancel_pending_offchannel(sc);

	mutex_lock(&sc->mutex);

	ath_dbg(common, CHAN_CTX,
		"Remove VIF (addr: %pM, type: %d, p2p: %d) from channel context: %d MHz\n",
		vif->addr, vif->type, vif->p2p,
		conf->def.chan->center_freq);

	avp->chanctx = NULL;
	ctx->nvifs_assigned--;
	list_del(&avp->list);
	ath9k_calculate_summary_state(sc, ctx);
	for (ac = 0; ac < IEEE80211_NUM_ACS; ac++)
		vif->hw_queue[ac] = IEEE80211_INVAL_HW_QUEUE;

	mutex_unlock(&sc->mutex);
}

static void ath9k_mgd_prepare_tx(struct ieee80211_hw *hw,
				 struct ieee80211_vif *vif)
{
	struct ath_softc *sc = hw->priv;
	struct ath_common *common = ath9k_hw_common(sc->sc_ah);
	struct ath_vif *avp = (struct ath_vif *) vif->drv_priv;
	struct ath_beacon_config *cur_conf;
	struct ath_chanctx *go_ctx;
	unsigned long timeout;
	bool changed = false;
	u32 beacon_int;

	if (!test_bit(ATH_OP_MULTI_CHANNEL, &common->op_flags))
		return;

	if (!avp->chanctx)
		return;

	mutex_lock(&sc->mutex);

	spin_lock_bh(&sc->chan_lock);
	if (sc->next_chan || (sc->cur_chan != avp->chanctx))
		changed = true;
	spin_unlock_bh(&sc->chan_lock);

	if (!changed)
		goto out;

<<<<<<< HEAD
	if (test_bit(ATH_OP_SCANNING, &common->op_flags)) {
		ath_dbg(common, CHAN_CTX,
			"%s: Aborting HW scan\n", __func__);

		mutex_unlock(&sc->mutex);

		del_timer_sync(&sc->offchannel.timer);
		ath_scan_complete(sc, true);
		flush_work(&sc->chanctx_work);
=======
	ath9k_cancel_pending_offchannel(sc);

	go_ctx = ath_is_go_chanctx_present(sc);

	if (go_ctx) {
		/*
		 * Wait till the GO interface gets a chance
		 * to send out an NoA.
		 */
		spin_lock_bh(&sc->chan_lock);
		sc->sched.mgd_prepare_tx = true;
		cur_conf = &go_ctx->beacon;
		beacon_int = TU_TO_USEC(cur_conf->beacon_interval);
		spin_unlock_bh(&sc->chan_lock);

		timeout = usecs_to_jiffies(beacon_int * 2);
		init_completion(&sc->go_beacon);

		mutex_unlock(&sc->mutex);

		if (wait_for_completion_timeout(&sc->go_beacon,
						timeout) == 0) {
			ath_dbg(common, CHAN_CTX,
				"Failed to send new NoA\n");

			spin_lock_bh(&sc->chan_lock);
			sc->sched.mgd_prepare_tx = false;
			spin_unlock_bh(&sc->chan_lock);
		}
>>>>>>> 9e6f3f47

		mutex_lock(&sc->mutex);
	}

<<<<<<< HEAD
	go_ctx = ath_is_go_chanctx_present(sc);

	if (go_ctx) {
		/*
		 * Wait till the GO interface gets a chance
		 * to send out an NoA.
		 */
		spin_lock_bh(&sc->chan_lock);
		sc->sched.mgd_prepare_tx = true;
		cur_conf = &go_ctx->beacon;
		beacon_int = TU_TO_USEC(cur_conf->beacon_interval);
		spin_unlock_bh(&sc->chan_lock);

		timeout = usecs_to_jiffies(beacon_int);
		init_completion(&sc->go_beacon);

		if (wait_for_completion_timeout(&sc->go_beacon,
						timeout) == 0)
			ath_dbg(common, CHAN_CTX,
				"Failed to send new NoA\n");
	}

=======
>>>>>>> 9e6f3f47
	ath_dbg(common, CHAN_CTX,
		"%s: Set chanctx state to FORCE_ACTIVE for vif: %pM\n",
		__func__, vif->addr);

	spin_lock_bh(&sc->chan_lock);
	sc->next_chan = avp->chanctx;
	sc->sched.state = ATH_CHANCTX_STATE_FORCE_ACTIVE;
	spin_unlock_bh(&sc->chan_lock);

	ath_chanctx_set_next(sc, true);
out:
	mutex_unlock(&sc->mutex);
}

void ath9k_fill_chanctx_ops(void)
{
	if (!ath9k_is_chanctx_enabled())
		return;

	ath9k_ops.hw_scan                  = ath9k_hw_scan;
	ath9k_ops.cancel_hw_scan           = ath9k_cancel_hw_scan;
	ath9k_ops.remain_on_channel        = ath9k_remain_on_channel;
	ath9k_ops.cancel_remain_on_channel = ath9k_cancel_remain_on_channel;
	ath9k_ops.add_chanctx              = ath9k_add_chanctx;
	ath9k_ops.remove_chanctx           = ath9k_remove_chanctx;
	ath9k_ops.change_chanctx           = ath9k_change_chanctx;
	ath9k_ops.assign_vif_chanctx       = ath9k_assign_vif_chanctx;
	ath9k_ops.unassign_vif_chanctx     = ath9k_unassign_vif_chanctx;
	ath9k_ops.mgd_prepare_tx           = ath9k_mgd_prepare_tx;
}

#endif

static int ath9k_get_txpower(struct ieee80211_hw *hw, struct ieee80211_vif *vif,
			     int *dbm)
{
	struct ath_softc *sc = hw->priv;
	struct ath_vif *avp = (void *)vif->drv_priv;

	mutex_lock(&sc->mutex);
	if (avp->chanctx)
		*dbm = avp->chanctx->cur_txpower;
	else
		*dbm = sc->cur_chan->cur_txpower;
	mutex_unlock(&sc->mutex);

	*dbm /= 2;

	return 0;
}

struct ieee80211_ops ath9k_ops = {
	.tx 		    = ath9k_tx,
	.start 		    = ath9k_start,
	.stop 		    = ath9k_stop,
	.add_interface 	    = ath9k_add_interface,
	.change_interface   = ath9k_change_interface,
	.remove_interface   = ath9k_remove_interface,
	.config 	    = ath9k_config,
	.configure_filter   = ath9k_configure_filter,
	.sta_state          = ath9k_sta_state,
	.sta_notify         = ath9k_sta_notify,
	.conf_tx 	    = ath9k_conf_tx,
	.bss_info_changed   = ath9k_bss_info_changed,
	.set_key            = ath9k_set_key,
	.get_tsf 	    = ath9k_get_tsf,
	.set_tsf 	    = ath9k_set_tsf,
	.reset_tsf 	    = ath9k_reset_tsf,
	.ampdu_action       = ath9k_ampdu_action,
	.get_survey	    = ath9k_get_survey,
	.rfkill_poll        = ath9k_rfkill_poll_state,
	.set_coverage_class = ath9k_set_coverage_class,
	.flush		    = ath9k_flush,
	.tx_frames_pending  = ath9k_tx_frames_pending,
	.tx_last_beacon     = ath9k_tx_last_beacon,
	.release_buffered_frames = ath9k_release_buffered_frames,
	.get_stats	    = ath9k_get_stats,
	.set_antenna	    = ath9k_set_antenna,
	.get_antenna	    = ath9k_get_antenna,

#ifdef CONFIG_ATH9K_WOW
	.suspend	    = ath9k_suspend,
	.resume		    = ath9k_resume,
	.set_wakeup	    = ath9k_set_wakeup,
#endif

#ifdef CONFIG_ATH9K_DEBUGFS
	.get_et_sset_count  = ath9k_get_et_sset_count,
	.get_et_stats       = ath9k_get_et_stats,
	.get_et_strings     = ath9k_get_et_strings,
#endif

#if defined(CONFIG_MAC80211_DEBUGFS) && defined(CONFIG_ATH9K_STATION_STATISTICS)
	.sta_add_debugfs    = ath9k_sta_add_debugfs,
#endif
	.sw_scan_start	    = ath9k_sw_scan_start,
	.sw_scan_complete   = ath9k_sw_scan_complete,
	.get_txpower        = ath9k_get_txpower,
};<|MERGE_RESOLUTION|>--- conflicted
+++ resolved
@@ -2491,17 +2491,6 @@
 	if (!changed)
 		goto out;
 
-<<<<<<< HEAD
-	if (test_bit(ATH_OP_SCANNING, &common->op_flags)) {
-		ath_dbg(common, CHAN_CTX,
-			"%s: Aborting HW scan\n", __func__);
-
-		mutex_unlock(&sc->mutex);
-
-		del_timer_sync(&sc->offchannel.timer);
-		ath_scan_complete(sc, true);
-		flush_work(&sc->chanctx_work);
-=======
 	ath9k_cancel_pending_offchannel(sc);
 
 	go_ctx = ath_is_go_chanctx_present(sc);
@@ -2531,36 +2520,10 @@
 			sc->sched.mgd_prepare_tx = false;
 			spin_unlock_bh(&sc->chan_lock);
 		}
->>>>>>> 9e6f3f47
 
 		mutex_lock(&sc->mutex);
 	}
 
-<<<<<<< HEAD
-	go_ctx = ath_is_go_chanctx_present(sc);
-
-	if (go_ctx) {
-		/*
-		 * Wait till the GO interface gets a chance
-		 * to send out an NoA.
-		 */
-		spin_lock_bh(&sc->chan_lock);
-		sc->sched.mgd_prepare_tx = true;
-		cur_conf = &go_ctx->beacon;
-		beacon_int = TU_TO_USEC(cur_conf->beacon_interval);
-		spin_unlock_bh(&sc->chan_lock);
-
-		timeout = usecs_to_jiffies(beacon_int);
-		init_completion(&sc->go_beacon);
-
-		if (wait_for_completion_timeout(&sc->go_beacon,
-						timeout) == 0)
-			ath_dbg(common, CHAN_CTX,
-				"Failed to send new NoA\n");
-	}
-
-=======
->>>>>>> 9e6f3f47
 	ath_dbg(common, CHAN_CTX,
 		"%s: Set chanctx state to FORCE_ACTIVE for vif: %pM\n",
 		__func__, vif->addr);
