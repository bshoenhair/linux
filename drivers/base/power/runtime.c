/*
 * drivers/base/power/runtime.c - Helper functions for device runtime PM
 *
 * Copyright (c) 2009 Rafael J. Wysocki <rjw@sisk.pl>, Novell Inc.
 * Copyright (C) 2010 Alan Stern <stern@rowland.harvard.edu>
 *
 * This file is released under the GPLv2.
 */

#include <linux/sched.h>
#include <linux/export.h>
#include <linux/pm_runtime.h>
#include <trace/events/rpm.h>
#include "power.h"

typedef int (*pm_callback_t)(struct device *);

static pm_callback_t __rpm_get_callback(struct device *dev, size_t cb_offset)
{
	pm_callback_t cb;
	const struct dev_pm_ops *ops;

	if (dev->pm_domain)
		ops = &dev->pm_domain->ops;
	else if (dev->type && dev->type->pm)
		ops = dev->type->pm;
	else if (dev->class && dev->class->pm)
		ops = dev->class->pm;
	else if (dev->bus && dev->bus->pm)
		ops = dev->bus->pm;
	else
		ops = NULL;
<<<<<<< HEAD

	if (ops)
		cb = *(pm_callback_t *)((void *)ops + cb_offset);
	else
		cb = NULL;

	if (!cb && dev->driver && dev->driver->pm)
		cb = *(pm_callback_t *)((void *)dev->driver->pm + cb_offset);

	return cb;
}

#define RPM_GET_CALLBACK(dev, callback) \
		__rpm_get_callback(dev, offsetof(struct dev_pm_ops, callback))

#ifdef CONFIG_PM_RUNTIME
=======

	if (ops)
		cb = *(pm_callback_t *)((void *)ops + cb_offset);
	else
		cb = NULL;

	if (!cb && dev->driver && dev->driver->pm)
		cb = *(pm_callback_t *)((void *)dev->driver->pm + cb_offset);

	return cb;
}
>>>>>>> ceb6c9c8

#define RPM_GET_CALLBACK(dev, callback) \
		__rpm_get_callback(dev, offsetof(struct dev_pm_ops, callback))

static int rpm_resume(struct device *dev, int rpmflags);
static int rpm_suspend(struct device *dev, int rpmflags);

/**
 * update_pm_runtime_accounting - Update the time accounting of power states
 * @dev: Device to update the accounting for
 *
 * In order to be able to have time accounting of the various power states
 * (as used by programs such as PowerTOP to show the effectiveness of runtime
 * PM), we need to track the time spent in each state.
 * update_pm_runtime_accounting must be called each time before the
 * runtime_status field is updated, to account the time in the old state
 * correctly.
 */
void update_pm_runtime_accounting(struct device *dev)
{
	unsigned long now = jiffies;
	unsigned long delta;

	delta = now - dev->power.accounting_timestamp;

	dev->power.accounting_timestamp = now;

	if (dev->power.disable_depth > 0)
		return;

	if (dev->power.runtime_status == RPM_SUSPENDED)
		dev->power.suspended_jiffies += delta;
	else
		dev->power.active_jiffies += delta;
}

static void __update_runtime_status(struct device *dev, enum rpm_status status)
{
	update_pm_runtime_accounting(dev);
	dev->power.runtime_status = status;
}

/**
 * pm_runtime_deactivate_timer - Deactivate given device's suspend timer.
 * @dev: Device to handle.
 */
static void pm_runtime_deactivate_timer(struct device *dev)
{
	if (dev->power.timer_expires > 0) {
		del_timer(&dev->power.suspend_timer);
		dev->power.timer_expires = 0;
	}
}

/**
 * pm_runtime_cancel_pending - Deactivate suspend timer and cancel requests.
 * @dev: Device to handle.
 */
static void pm_runtime_cancel_pending(struct device *dev)
{
	pm_runtime_deactivate_timer(dev);
	/*
	 * In case there's a request pending, make sure its work function will
	 * return without doing anything.
	 */
	dev->power.request = RPM_REQ_NONE;
}

/*
 * pm_runtime_autosuspend_expiration - Get a device's autosuspend-delay expiration time.
 * @dev: Device to handle.
 *
 * Compute the autosuspend-delay expiration time based on the device's
 * power.last_busy time.  If the delay has already expired or is disabled
 * (negative) or the power.use_autosuspend flag isn't set, return 0.
 * Otherwise return the expiration time in jiffies (adjusted to be nonzero).
 *
 * This function may be called either with or without dev->power.lock held.
 * Either way it can be racy, since power.last_busy may be updated at any time.
 */
unsigned long pm_runtime_autosuspend_expiration(struct device *dev)
{
	int autosuspend_delay;
	long elapsed;
	unsigned long last_busy;
	unsigned long expires = 0;

	if (!dev->power.use_autosuspend)
		goto out;

	autosuspend_delay = ACCESS_ONCE(dev->power.autosuspend_delay);
	if (autosuspend_delay < 0)
		goto out;

	last_busy = ACCESS_ONCE(dev->power.last_busy);
	elapsed = jiffies - last_busy;
	if (elapsed < 0)
		goto out;	/* jiffies has wrapped around. */

	/*
	 * If the autosuspend_delay is >= 1 second, align the timer by rounding
	 * up to the nearest second.
	 */
	expires = last_busy + msecs_to_jiffies(autosuspend_delay);
	if (autosuspend_delay >= 1000)
		expires = round_jiffies(expires);
	expires += !expires;
	if (elapsed >= expires - last_busy)
		expires = 0;	/* Already expired. */

 out:
	return expires;
}
EXPORT_SYMBOL_GPL(pm_runtime_autosuspend_expiration);

static int dev_memalloc_noio(struct device *dev, void *data)
{
	return dev->power.memalloc_noio;
}

/*
 * pm_runtime_set_memalloc_noio - Set a device's memalloc_noio flag.
 * @dev: Device to handle.
 * @enable: True for setting the flag and False for clearing the flag.
 *
 * Set the flag for all devices in the path from the device to the
 * root device in the device tree if @enable is true, otherwise clear
 * the flag for devices in the path whose siblings don't set the flag.
 *
 * The function should only be called by block device, or network
 * device driver for solving the deadlock problem during runtime
 * resume/suspend:
 *
 *     If memory allocation with GFP_KERNEL is called inside runtime
 *     resume/suspend callback of any one of its ancestors(or the
 *     block device itself), the deadlock may be triggered inside the
 *     memory allocation since it might not complete until the block
 *     device becomes active and the involed page I/O finishes. The
 *     situation is pointed out first by Alan Stern. Network device
 *     are involved in iSCSI kind of situation.
 *
 * The lock of dev_hotplug_mutex is held in the function for handling
 * hotplug race because pm_runtime_set_memalloc_noio() may be called
 * in async probe().
 *
 * The function should be called between device_add() and device_del()
 * on the affected device(block/network device).
 */
void pm_runtime_set_memalloc_noio(struct device *dev, bool enable)
{
	static DEFINE_MUTEX(dev_hotplug_mutex);

	mutex_lock(&dev_hotplug_mutex);
	for (;;) {
		bool enabled;

		/* hold power lock since bitfield is not SMP-safe. */
		spin_lock_irq(&dev->power.lock);
		enabled = dev->power.memalloc_noio;
		dev->power.memalloc_noio = enable;
		spin_unlock_irq(&dev->power.lock);

		/*
		 * not need to enable ancestors any more if the device
		 * has been enabled.
		 */
		if (enabled && enable)
			break;

		dev = dev->parent;

		/*
		 * clear flag of the parent device only if all the
		 * children don't set the flag because ancestor's
		 * flag was set by any one of the descendants.
		 */
		if (!dev || (!enable &&
			     device_for_each_child(dev, NULL,
						   dev_memalloc_noio)))
			break;
	}
	mutex_unlock(&dev_hotplug_mutex);
}
EXPORT_SYMBOL_GPL(pm_runtime_set_memalloc_noio);

/**
 * rpm_check_suspend_allowed - Test whether a device may be suspended.
 * @dev: Device to test.
 */
static int rpm_check_suspend_allowed(struct device *dev)
{
	int retval = 0;

	if (dev->power.runtime_error)
		retval = -EINVAL;
	else if (dev->power.disable_depth > 0)
		retval = -EACCES;
	else if (atomic_read(&dev->power.usage_count) > 0)
		retval = -EAGAIN;
	else if (!pm_children_suspended(dev))
		retval = -EBUSY;

	/* Pending resume requests take precedence over suspends. */
	else if ((dev->power.deferred_resume
			&& dev->power.runtime_status == RPM_SUSPENDING)
	    || (dev->power.request_pending
			&& dev->power.request == RPM_REQ_RESUME))
		retval = -EAGAIN;
	else if (__dev_pm_qos_read_value(dev) < 0)
		retval = -EPERM;
	else if (dev->power.runtime_status == RPM_SUSPENDED)
		retval = 1;

	return retval;
}

/**
 * __rpm_callback - Run a given runtime PM callback for a given device.
 * @cb: Runtime PM callback to run.
 * @dev: Device to run the callback for.
 */
static int __rpm_callback(int (*cb)(struct device *), struct device *dev)
	__releases(&dev->power.lock) __acquires(&dev->power.lock)
{
	int retval;

	if (dev->power.irq_safe)
		spin_unlock(&dev->power.lock);
	else
		spin_unlock_irq(&dev->power.lock);

	retval = cb(dev);

	if (dev->power.irq_safe)
		spin_lock(&dev->power.lock);
	else
		spin_lock_irq(&dev->power.lock);

	return retval;
}

/**
 * rpm_idle - Notify device bus type if the device can be suspended.
 * @dev: Device to notify the bus type about.
 * @rpmflags: Flag bits.
 *
 * Check if the device's runtime PM status allows it to be suspended.  If
 * another idle notification has been started earlier, return immediately.  If
 * the RPM_ASYNC flag is set then queue an idle-notification request; otherwise
 * run the ->runtime_idle() callback directly. If the ->runtime_idle callback
 * doesn't exist or if it returns 0, call rpm_suspend with the RPM_AUTO flag.
 *
 * This function must be called under dev->power.lock with interrupts disabled.
 */
static int rpm_idle(struct device *dev, int rpmflags)
{
	int (*callback)(struct device *);
	int retval;

	trace_rpm_idle(dev, rpmflags);
	retval = rpm_check_suspend_allowed(dev);
	if (retval < 0)
		;	/* Conditions are wrong. */

	/* Idle notifications are allowed only in the RPM_ACTIVE state. */
	else if (dev->power.runtime_status != RPM_ACTIVE)
		retval = -EAGAIN;

	/*
	 * Any pending request other than an idle notification takes
	 * precedence over us, except that the timer may be running.
	 */
	else if (dev->power.request_pending &&
	    dev->power.request > RPM_REQ_IDLE)
		retval = -EAGAIN;

	/* Act as though RPM_NOWAIT is always set. */
	else if (dev->power.idle_notification)
		retval = -EINPROGRESS;
	if (retval)
		goto out;

	/* Pending requests need to be canceled. */
	dev->power.request = RPM_REQ_NONE;

	if (dev->power.no_callbacks)
		goto out;

	/* Carry out an asynchronous or a synchronous idle notification. */
	if (rpmflags & RPM_ASYNC) {
		dev->power.request = RPM_REQ_IDLE;
		if (!dev->power.request_pending) {
			dev->power.request_pending = true;
			queue_work(pm_wq, &dev->power.work);
		}
		trace_rpm_return_int(dev, _THIS_IP_, 0);
		return 0;
	}

	dev->power.idle_notification = true;

	callback = RPM_GET_CALLBACK(dev, runtime_idle);

	if (callback)
		retval = __rpm_callback(callback, dev);

	dev->power.idle_notification = false;
	wake_up_all(&dev->power.wait_queue);

 out:
	trace_rpm_return_int(dev, _THIS_IP_, retval);
	return retval ? retval : rpm_suspend(dev, rpmflags | RPM_AUTO);
}

/**
 * rpm_callback - Run a given runtime PM callback for a given device.
 * @cb: Runtime PM callback to run.
 * @dev: Device to run the callback for.
 */
static int rpm_callback(int (*cb)(struct device *), struct device *dev)
{
	int retval;

	if (!cb)
		return -ENOSYS;

	if (dev->power.memalloc_noio) {
		unsigned int noio_flag;

		/*
		 * Deadlock might be caused if memory allocation with
		 * GFP_KERNEL happens inside runtime_suspend and
		 * runtime_resume callbacks of one block device's
		 * ancestor or the block device itself. Network
		 * device might be thought as part of iSCSI block
		 * device, so network device and its ancestor should
		 * be marked as memalloc_noio too.
		 */
		noio_flag = memalloc_noio_save();
		retval = __rpm_callback(cb, dev);
		memalloc_noio_restore(noio_flag);
	} else {
		retval = __rpm_callback(cb, dev);
	}

	dev->power.runtime_error = retval;
	return retval != -EACCES ? retval : -EIO;
}

/**
 * rpm_suspend - Carry out runtime suspend of given device.
 * @dev: Device to suspend.
 * @rpmflags: Flag bits.
 *
 * Check if the device's runtime PM status allows it to be suspended.
 * Cancel a pending idle notification, autosuspend or suspend. If
 * another suspend has been started earlier, either return immediately
 * or wait for it to finish, depending on the RPM_NOWAIT and RPM_ASYNC
 * flags. If the RPM_ASYNC flag is set then queue a suspend request;
 * otherwise run the ->runtime_suspend() callback directly. When
 * ->runtime_suspend succeeded, if a deferred resume was requested while
 * the callback was running then carry it out, otherwise send an idle
 * notification for its parent (if the suspend succeeded and both
 * ignore_children of parent->power and irq_safe of dev->power are not set).
 * If ->runtime_suspend failed with -EAGAIN or -EBUSY, and if the RPM_AUTO
 * flag is set and the next autosuspend-delay expiration time is in the
 * future, schedule another autosuspend attempt.
 *
 * This function must be called under dev->power.lock with interrupts disabled.
 */
static int rpm_suspend(struct device *dev, int rpmflags)
	__releases(&dev->power.lock) __acquires(&dev->power.lock)
{
	int (*callback)(struct device *);
	struct device *parent = NULL;
	int retval;

	trace_rpm_suspend(dev, rpmflags);

 repeat:
	retval = rpm_check_suspend_allowed(dev);

	if (retval < 0)
		;	/* Conditions are wrong. */

	/* Synchronous suspends are not allowed in the RPM_RESUMING state. */
	else if (dev->power.runtime_status == RPM_RESUMING &&
	    !(rpmflags & RPM_ASYNC))
		retval = -EAGAIN;
	if (retval)
		goto out;

	/* If the autosuspend_delay time hasn't expired yet, reschedule. */
	if ((rpmflags & RPM_AUTO)
	    && dev->power.runtime_status != RPM_SUSPENDING) {
		unsigned long expires = pm_runtime_autosuspend_expiration(dev);

		if (expires != 0) {
			/* Pending requests need to be canceled. */
			dev->power.request = RPM_REQ_NONE;

			/*
			 * Optimization: If the timer is already running and is
			 * set to expire at or before the autosuspend delay,
			 * avoid the overhead of resetting it.  Just let it
			 * expire; pm_suspend_timer_fn() will take care of the
			 * rest.
			 */
			if (!(dev->power.timer_expires && time_before_eq(
			    dev->power.timer_expires, expires))) {
				dev->power.timer_expires = expires;
				mod_timer(&dev->power.suspend_timer, expires);
			}
			dev->power.timer_autosuspends = 1;
			goto out;
		}
	}

	/* Other scheduled or pending requests need to be canceled. */
	pm_runtime_cancel_pending(dev);

	if (dev->power.runtime_status == RPM_SUSPENDING) {
		DEFINE_WAIT(wait);

		if (rpmflags & (RPM_ASYNC | RPM_NOWAIT)) {
			retval = -EINPROGRESS;
			goto out;
		}

		if (dev->power.irq_safe) {
			spin_unlock(&dev->power.lock);

			cpu_relax();

			spin_lock(&dev->power.lock);
			goto repeat;
		}

		/* Wait for the other suspend running in parallel with us. */
		for (;;) {
			prepare_to_wait(&dev->power.wait_queue, &wait,
					TASK_UNINTERRUPTIBLE);
			if (dev->power.runtime_status != RPM_SUSPENDING)
				break;

			spin_unlock_irq(&dev->power.lock);

			schedule();

			spin_lock_irq(&dev->power.lock);
		}
		finish_wait(&dev->power.wait_queue, &wait);
		goto repeat;
	}

	if (dev->power.no_callbacks)
		goto no_callback;	/* Assume success. */

	/* Carry out an asynchronous or a synchronous suspend. */
	if (rpmflags & RPM_ASYNC) {
		dev->power.request = (rpmflags & RPM_AUTO) ?
		    RPM_REQ_AUTOSUSPEND : RPM_REQ_SUSPEND;
		if (!dev->power.request_pending) {
			dev->power.request_pending = true;
			queue_work(pm_wq, &dev->power.work);
		}
		goto out;
	}

	__update_runtime_status(dev, RPM_SUSPENDING);

	callback = RPM_GET_CALLBACK(dev, runtime_suspend);

	retval = rpm_callback(callback, dev);
	if (retval)
		goto fail;

 no_callback:
	__update_runtime_status(dev, RPM_SUSPENDED);
	pm_runtime_deactivate_timer(dev);

	if (dev->parent) {
		parent = dev->parent;
		atomic_add_unless(&parent->power.child_count, -1, 0);
	}
	wake_up_all(&dev->power.wait_queue);

	if (dev->power.deferred_resume) {
		dev->power.deferred_resume = false;
		rpm_resume(dev, 0);
		retval = -EAGAIN;
		goto out;
	}

	/* Maybe the parent is now able to suspend. */
	if (parent && !parent->power.ignore_children && !dev->power.irq_safe) {
		spin_unlock(&dev->power.lock);

		spin_lock(&parent->power.lock);
		rpm_idle(parent, RPM_ASYNC);
		spin_unlock(&parent->power.lock);

		spin_lock(&dev->power.lock);
	}

 out:
	trace_rpm_return_int(dev, _THIS_IP_, retval);

	return retval;

 fail:
	__update_runtime_status(dev, RPM_ACTIVE);
	dev->power.deferred_resume = false;
	wake_up_all(&dev->power.wait_queue);

	if (retval == -EAGAIN || retval == -EBUSY) {
		dev->power.runtime_error = 0;

		/*
		 * If the callback routine failed an autosuspend, and
		 * if the last_busy time has been updated so that there
		 * is a new autosuspend expiration time, automatically
		 * reschedule another autosuspend.
		 */
		if ((rpmflags & RPM_AUTO) &&
		    pm_runtime_autosuspend_expiration(dev) != 0)
			goto repeat;
	} else {
		pm_runtime_cancel_pending(dev);
	}
	goto out;
}

/**
 * rpm_resume - Carry out runtime resume of given device.
 * @dev: Device to resume.
 * @rpmflags: Flag bits.
 *
 * Check if the device's runtime PM status allows it to be resumed.  Cancel
 * any scheduled or pending requests.  If another resume has been started
 * earlier, either return immediately or wait for it to finish, depending on the
 * RPM_NOWAIT and RPM_ASYNC flags.  Similarly, if there's a suspend running in
 * parallel with this function, either tell the other process to resume after
 * suspending (deferred_resume) or wait for it to finish.  If the RPM_ASYNC
 * flag is set then queue a resume request; otherwise run the
 * ->runtime_resume() callback directly.  Queue an idle notification for the
 * device if the resume succeeded.
 *
 * This function must be called under dev->power.lock with interrupts disabled.
 */
static int rpm_resume(struct device *dev, int rpmflags)
	__releases(&dev->power.lock) __acquires(&dev->power.lock)
{
	int (*callback)(struct device *);
	struct device *parent = NULL;
	int retval = 0;

	trace_rpm_resume(dev, rpmflags);

 repeat:
	if (dev->power.runtime_error)
		retval = -EINVAL;
	else if (dev->power.disable_depth == 1 && dev->power.is_suspended
	    && dev->power.runtime_status == RPM_ACTIVE)
		retval = 1;
	else if (dev->power.disable_depth > 0)
		retval = -EACCES;
	if (retval)
		goto out;

	/*
	 * Other scheduled or pending requests need to be canceled.  Small
	 * optimization: If an autosuspend timer is running, leave it running
	 * rather than cancelling it now only to restart it again in the near
	 * future.
	 */
	dev->power.request = RPM_REQ_NONE;
	if (!dev->power.timer_autosuspends)
		pm_runtime_deactivate_timer(dev);

	if (dev->power.runtime_status == RPM_ACTIVE) {
		retval = 1;
		goto out;
	}

	if (dev->power.runtime_status == RPM_RESUMING
	    || dev->power.runtime_status == RPM_SUSPENDING) {
		DEFINE_WAIT(wait);

		if (rpmflags & (RPM_ASYNC | RPM_NOWAIT)) {
			if (dev->power.runtime_status == RPM_SUSPENDING)
				dev->power.deferred_resume = true;
			else
				retval = -EINPROGRESS;
			goto out;
		}

		if (dev->power.irq_safe) {
			spin_unlock(&dev->power.lock);

			cpu_relax();

			spin_lock(&dev->power.lock);
			goto repeat;
		}

		/* Wait for the operation carried out in parallel with us. */
		for (;;) {
			prepare_to_wait(&dev->power.wait_queue, &wait,
					TASK_UNINTERRUPTIBLE);
			if (dev->power.runtime_status != RPM_RESUMING
			    && dev->power.runtime_status != RPM_SUSPENDING)
				break;

			spin_unlock_irq(&dev->power.lock);

			schedule();

			spin_lock_irq(&dev->power.lock);
		}
		finish_wait(&dev->power.wait_queue, &wait);
		goto repeat;
	}

	/*
	 * See if we can skip waking up the parent.  This is safe only if
	 * power.no_callbacks is set, because otherwise we don't know whether
	 * the resume will actually succeed.
	 */
	if (dev->power.no_callbacks && !parent && dev->parent) {
		spin_lock_nested(&dev->parent->power.lock, SINGLE_DEPTH_NESTING);
		if (dev->parent->power.disable_depth > 0
		    || dev->parent->power.ignore_children
		    || dev->parent->power.runtime_status == RPM_ACTIVE) {
			atomic_inc(&dev->parent->power.child_count);
			spin_unlock(&dev->parent->power.lock);
			retval = 1;
			goto no_callback;	/* Assume success. */
		}
		spin_unlock(&dev->parent->power.lock);
	}

	/* Carry out an asynchronous or a synchronous resume. */
	if (rpmflags & RPM_ASYNC) {
		dev->power.request = RPM_REQ_RESUME;
		if (!dev->power.request_pending) {
			dev->power.request_pending = true;
			queue_work(pm_wq, &dev->power.work);
		}
		retval = 0;
		goto out;
	}

	if (!parent && dev->parent) {
		/*
		 * Increment the parent's usage counter and resume it if
		 * necessary.  Not needed if dev is irq-safe; then the
		 * parent is permanently resumed.
		 */
		parent = dev->parent;
		if (dev->power.irq_safe)
			goto skip_parent;
		spin_unlock(&dev->power.lock);

		pm_runtime_get_noresume(parent);

		spin_lock(&parent->power.lock);
		/*
		 * We can resume if the parent's runtime PM is disabled or it
		 * is set to ignore children.
		 */
		if (!parent->power.disable_depth
		    && !parent->power.ignore_children) {
			rpm_resume(parent, 0);
			if (parent->power.runtime_status != RPM_ACTIVE)
				retval = -EBUSY;
		}
		spin_unlock(&parent->power.lock);

		spin_lock(&dev->power.lock);
		if (retval)
			goto out;
		goto repeat;
	}
 skip_parent:

	if (dev->power.no_callbacks)
		goto no_callback;	/* Assume success. */

	__update_runtime_status(dev, RPM_RESUMING);

	callback = RPM_GET_CALLBACK(dev, runtime_resume);

	retval = rpm_callback(callback, dev);
	if (retval) {
		__update_runtime_status(dev, RPM_SUSPENDED);
		pm_runtime_cancel_pending(dev);
	} else {
 no_callback:
		__update_runtime_status(dev, RPM_ACTIVE);
		if (parent)
			atomic_inc(&parent->power.child_count);
	}
	wake_up_all(&dev->power.wait_queue);

	if (retval >= 0)
		rpm_idle(dev, RPM_ASYNC);

 out:
	if (parent && !dev->power.irq_safe) {
		spin_unlock_irq(&dev->power.lock);

		pm_runtime_put(parent);

		spin_lock_irq(&dev->power.lock);
	}

	trace_rpm_return_int(dev, _THIS_IP_, retval);

	return retval;
}

/**
 * pm_runtime_work - Universal runtime PM work function.
 * @work: Work structure used for scheduling the execution of this function.
 *
 * Use @work to get the device object the work is to be done for, determine what
 * is to be done and execute the appropriate runtime PM function.
 */
static void pm_runtime_work(struct work_struct *work)
{
	struct device *dev = container_of(work, struct device, power.work);
	enum rpm_request req;

	spin_lock_irq(&dev->power.lock);

	if (!dev->power.request_pending)
		goto out;

	req = dev->power.request;
	dev->power.request = RPM_REQ_NONE;
	dev->power.request_pending = false;

	switch (req) {
	case RPM_REQ_NONE:
		break;
	case RPM_REQ_IDLE:
		rpm_idle(dev, RPM_NOWAIT);
		break;
	case RPM_REQ_SUSPEND:
		rpm_suspend(dev, RPM_NOWAIT);
		break;
	case RPM_REQ_AUTOSUSPEND:
		rpm_suspend(dev, RPM_NOWAIT | RPM_AUTO);
		break;
	case RPM_REQ_RESUME:
		rpm_resume(dev, RPM_NOWAIT);
		break;
	}

 out:
	spin_unlock_irq(&dev->power.lock);
}

/**
 * pm_suspend_timer_fn - Timer function for pm_schedule_suspend().
 * @data: Device pointer passed by pm_schedule_suspend().
 *
 * Check if the time is right and queue a suspend request.
 */
static void pm_suspend_timer_fn(unsigned long data)
{
	struct device *dev = (struct device *)data;
	unsigned long flags;
	unsigned long expires;

	spin_lock_irqsave(&dev->power.lock, flags);

	expires = dev->power.timer_expires;
	/* If 'expire' is after 'jiffies' we've been called too early. */
	if (expires > 0 && !time_after(expires, jiffies)) {
		dev->power.timer_expires = 0;
		rpm_suspend(dev, dev->power.timer_autosuspends ?
		    (RPM_ASYNC | RPM_AUTO) : RPM_ASYNC);
	}

	spin_unlock_irqrestore(&dev->power.lock, flags);
}

/**
 * pm_schedule_suspend - Set up a timer to submit a suspend request in future.
 * @dev: Device to suspend.
 * @delay: Time to wait before submitting a suspend request, in milliseconds.
 */
int pm_schedule_suspend(struct device *dev, unsigned int delay)
{
	unsigned long flags;
	int retval;

	spin_lock_irqsave(&dev->power.lock, flags);

	if (!delay) {
		retval = rpm_suspend(dev, RPM_ASYNC);
		goto out;
	}

	retval = rpm_check_suspend_allowed(dev);
	if (retval)
		goto out;

	/* Other scheduled or pending requests need to be canceled. */
	pm_runtime_cancel_pending(dev);

	dev->power.timer_expires = jiffies + msecs_to_jiffies(delay);
	dev->power.timer_expires += !dev->power.timer_expires;
	dev->power.timer_autosuspends = 0;
	mod_timer(&dev->power.suspend_timer, dev->power.timer_expires);

 out:
	spin_unlock_irqrestore(&dev->power.lock, flags);

	return retval;
}
EXPORT_SYMBOL_GPL(pm_schedule_suspend);

/**
 * __pm_runtime_idle - Entry point for runtime idle operations.
 * @dev: Device to send idle notification for.
 * @rpmflags: Flag bits.
 *
 * If the RPM_GET_PUT flag is set, decrement the device's usage count and
 * return immediately if it is larger than zero.  Then carry out an idle
 * notification, either synchronous or asynchronous.
 *
 * This routine may be called in atomic context if the RPM_ASYNC flag is set,
 * or if pm_runtime_irq_safe() has been called.
 */
int __pm_runtime_idle(struct device *dev, int rpmflags)
{
	unsigned long flags;
	int retval;

	might_sleep_if(!(rpmflags & RPM_ASYNC) && !dev->power.irq_safe);

	if (rpmflags & RPM_GET_PUT) {
		if (!atomic_dec_and_test(&dev->power.usage_count))
			return 0;
	}

	spin_lock_irqsave(&dev->power.lock, flags);
	retval = rpm_idle(dev, rpmflags);
	spin_unlock_irqrestore(&dev->power.lock, flags);

	return retval;
}
EXPORT_SYMBOL_GPL(__pm_runtime_idle);

/**
 * __pm_runtime_suspend - Entry point for runtime put/suspend operations.
 * @dev: Device to suspend.
 * @rpmflags: Flag bits.
 *
 * If the RPM_GET_PUT flag is set, decrement the device's usage count and
 * return immediately if it is larger than zero.  Then carry out a suspend,
 * either synchronous or asynchronous.
 *
 * This routine may be called in atomic context if the RPM_ASYNC flag is set,
 * or if pm_runtime_irq_safe() has been called.
 */
int __pm_runtime_suspend(struct device *dev, int rpmflags)
{
	unsigned long flags;
	int retval;

	might_sleep_if(!(rpmflags & RPM_ASYNC) && !dev->power.irq_safe);

	if (rpmflags & RPM_GET_PUT) {
		if (!atomic_dec_and_test(&dev->power.usage_count))
			return 0;
	}

	spin_lock_irqsave(&dev->power.lock, flags);
	retval = rpm_suspend(dev, rpmflags);
	spin_unlock_irqrestore(&dev->power.lock, flags);

	return retval;
}
EXPORT_SYMBOL_GPL(__pm_runtime_suspend);

/**
 * __pm_runtime_resume - Entry point for runtime resume operations.
 * @dev: Device to resume.
 * @rpmflags: Flag bits.
 *
 * If the RPM_GET_PUT flag is set, increment the device's usage count.  Then
 * carry out a resume, either synchronous or asynchronous.
 *
 * This routine may be called in atomic context if the RPM_ASYNC flag is set,
 * or if pm_runtime_irq_safe() has been called.
 */
int __pm_runtime_resume(struct device *dev, int rpmflags)
{
	unsigned long flags;
	int retval;

	might_sleep_if(!(rpmflags & RPM_ASYNC) && !dev->power.irq_safe);

	if (rpmflags & RPM_GET_PUT)
		atomic_inc(&dev->power.usage_count);

	spin_lock_irqsave(&dev->power.lock, flags);
	retval = rpm_resume(dev, rpmflags);
	spin_unlock_irqrestore(&dev->power.lock, flags);

	return retval;
}
EXPORT_SYMBOL_GPL(__pm_runtime_resume);

/**
 * __pm_runtime_set_status - Set runtime PM status of a device.
 * @dev: Device to handle.
 * @status: New runtime PM status of the device.
 *
 * If runtime PM of the device is disabled or its power.runtime_error field is
 * different from zero, the status may be changed either to RPM_ACTIVE, or to
 * RPM_SUSPENDED, as long as that reflects the actual state of the device.
 * However, if the device has a parent and the parent is not active, and the
 * parent's power.ignore_children flag is unset, the device's status cannot be
 * set to RPM_ACTIVE, so -EBUSY is returned in that case.
 *
 * If successful, __pm_runtime_set_status() clears the power.runtime_error field
 * and the device parent's counter of unsuspended children is modified to
 * reflect the new status.  If the new status is RPM_SUSPENDED, an idle
 * notification request for the parent is submitted.
 */
int __pm_runtime_set_status(struct device *dev, unsigned int status)
{
	struct device *parent = dev->parent;
	unsigned long flags;
	bool notify_parent = false;
	int error = 0;

	if (status != RPM_ACTIVE && status != RPM_SUSPENDED)
		return -EINVAL;

	spin_lock_irqsave(&dev->power.lock, flags);

	if (!dev->power.runtime_error && !dev->power.disable_depth) {
		error = -EAGAIN;
		goto out;
	}

	if (dev->power.runtime_status == status)
		goto out_set;

	if (status == RPM_SUSPENDED) {
		/* It always is possible to set the status to 'suspended'. */
		if (parent) {
			atomic_add_unless(&parent->power.child_count, -1, 0);
			notify_parent = !parent->power.ignore_children;
		}
		goto out_set;
	}

	if (parent) {
		spin_lock_nested(&parent->power.lock, SINGLE_DEPTH_NESTING);

		/*
		 * It is invalid to put an active child under a parent that is
		 * not active, has runtime PM enabled and the
		 * 'power.ignore_children' flag unset.
		 */
		if (!parent->power.disable_depth
		    && !parent->power.ignore_children
		    && parent->power.runtime_status != RPM_ACTIVE)
			error = -EBUSY;
		else if (dev->power.runtime_status == RPM_SUSPENDED)
			atomic_inc(&parent->power.child_count);

		spin_unlock(&parent->power.lock);

		if (error)
			goto out;
	}

 out_set:
	__update_runtime_status(dev, status);
	dev->power.runtime_error = 0;
 out:
	spin_unlock_irqrestore(&dev->power.lock, flags);

	if (notify_parent)
		pm_request_idle(parent);

	return error;
}
EXPORT_SYMBOL_GPL(__pm_runtime_set_status);

/**
 * __pm_runtime_barrier - Cancel pending requests and wait for completions.
 * @dev: Device to handle.
 *
 * Flush all pending requests for the device from pm_wq and wait for all
 * runtime PM operations involving the device in progress to complete.
 *
 * Should be called under dev->power.lock with interrupts disabled.
 */
static void __pm_runtime_barrier(struct device *dev)
{
	pm_runtime_deactivate_timer(dev);

	if (dev->power.request_pending) {
		dev->power.request = RPM_REQ_NONE;
		spin_unlock_irq(&dev->power.lock);

		cancel_work_sync(&dev->power.work);

		spin_lock_irq(&dev->power.lock);
		dev->power.request_pending = false;
	}

	if (dev->power.runtime_status == RPM_SUSPENDING
	    || dev->power.runtime_status == RPM_RESUMING
	    || dev->power.idle_notification) {
		DEFINE_WAIT(wait);

		/* Suspend, wake-up or idle notification in progress. */
		for (;;) {
			prepare_to_wait(&dev->power.wait_queue, &wait,
					TASK_UNINTERRUPTIBLE);
			if (dev->power.runtime_status != RPM_SUSPENDING
			    && dev->power.runtime_status != RPM_RESUMING
			    && !dev->power.idle_notification)
				break;
			spin_unlock_irq(&dev->power.lock);

			schedule();

			spin_lock_irq(&dev->power.lock);
		}
		finish_wait(&dev->power.wait_queue, &wait);
	}
}

/**
 * pm_runtime_barrier - Flush pending requests and wait for completions.
 * @dev: Device to handle.
 *
 * Prevent the device from being suspended by incrementing its usage counter and
 * if there's a pending resume request for the device, wake the device up.
 * Next, make sure that all pending requests for the device have been flushed
 * from pm_wq and wait for all runtime PM operations involving the device in
 * progress to complete.
 *
 * Return value:
 * 1, if there was a resume request pending and the device had to be woken up,
 * 0, otherwise
 */
int pm_runtime_barrier(struct device *dev)
{
	int retval = 0;

	pm_runtime_get_noresume(dev);
	spin_lock_irq(&dev->power.lock);

	if (dev->power.request_pending
	    && dev->power.request == RPM_REQ_RESUME) {
		rpm_resume(dev, 0);
		retval = 1;
	}

	__pm_runtime_barrier(dev);

	spin_unlock_irq(&dev->power.lock);
	pm_runtime_put_noidle(dev);

	return retval;
}
EXPORT_SYMBOL_GPL(pm_runtime_barrier);

/**
 * __pm_runtime_disable - Disable runtime PM of a device.
 * @dev: Device to handle.
 * @check_resume: If set, check if there's a resume request for the device.
 *
 * Increment power.disable_depth for the device and if it was zero previously,
 * cancel all pending runtime PM requests for the device and wait for all
 * operations in progress to complete.  The device can be either active or
 * suspended after its runtime PM has been disabled.
 *
 * If @check_resume is set and there's a resume request pending when
 * __pm_runtime_disable() is called and power.disable_depth is zero, the
 * function will wake up the device before disabling its runtime PM.
 */
void __pm_runtime_disable(struct device *dev, bool check_resume)
{
	spin_lock_irq(&dev->power.lock);

	if (dev->power.disable_depth > 0) {
		dev->power.disable_depth++;
		goto out;
	}

	/*
	 * Wake up the device if there's a resume request pending, because that
	 * means there probably is some I/O to process and disabling runtime PM
	 * shouldn't prevent the device from processing the I/O.
	 */
	if (check_resume && dev->power.request_pending
	    && dev->power.request == RPM_REQ_RESUME) {
		/*
		 * Prevent suspends and idle notifications from being carried
		 * out after we have woken up the device.
		 */
		pm_runtime_get_noresume(dev);

		rpm_resume(dev, 0);

		pm_runtime_put_noidle(dev);
	}

	if (!dev->power.disable_depth++)
		__pm_runtime_barrier(dev);

 out:
	spin_unlock_irq(&dev->power.lock);
}
EXPORT_SYMBOL_GPL(__pm_runtime_disable);

/**
 * pm_runtime_enable - Enable runtime PM of a device.
 * @dev: Device to handle.
 */
void pm_runtime_enable(struct device *dev)
{
	unsigned long flags;

	spin_lock_irqsave(&dev->power.lock, flags);

	if (dev->power.disable_depth > 0)
		dev->power.disable_depth--;
	else
		dev_warn(dev, "Unbalanced %s!\n", __func__);

	spin_unlock_irqrestore(&dev->power.lock, flags);
}
EXPORT_SYMBOL_GPL(pm_runtime_enable);

/**
 * pm_runtime_forbid - Block runtime PM of a device.
 * @dev: Device to handle.
 *
 * Increase the device's usage count and clear its power.runtime_auto flag,
 * so that it cannot be suspended at run time until pm_runtime_allow() is called
 * for it.
 */
void pm_runtime_forbid(struct device *dev)
{
	spin_lock_irq(&dev->power.lock);
	if (!dev->power.runtime_auto)
		goto out;

	dev->power.runtime_auto = false;
	atomic_inc(&dev->power.usage_count);
	rpm_resume(dev, 0);

 out:
	spin_unlock_irq(&dev->power.lock);
}
EXPORT_SYMBOL_GPL(pm_runtime_forbid);

/**
 * pm_runtime_allow - Unblock runtime PM of a device.
 * @dev: Device to handle.
 *
 * Decrease the device's usage count and set its power.runtime_auto flag.
 */
void pm_runtime_allow(struct device *dev)
{
	spin_lock_irq(&dev->power.lock);
	if (dev->power.runtime_auto)
		goto out;

	dev->power.runtime_auto = true;
	if (atomic_dec_and_test(&dev->power.usage_count))
		rpm_idle(dev, RPM_AUTO);

 out:
	spin_unlock_irq(&dev->power.lock);
}
EXPORT_SYMBOL_GPL(pm_runtime_allow);

/**
 * pm_runtime_no_callbacks - Ignore runtime PM callbacks for a device.
 * @dev: Device to handle.
 *
 * Set the power.no_callbacks flag, which tells the PM core that this
 * device is power-managed through its parent and has no runtime PM
 * callbacks of its own.  The runtime sysfs attributes will be removed.
 */
void pm_runtime_no_callbacks(struct device *dev)
{
	spin_lock_irq(&dev->power.lock);
	dev->power.no_callbacks = 1;
	spin_unlock_irq(&dev->power.lock);
	if (device_is_registered(dev))
		rpm_sysfs_remove(dev);
}
EXPORT_SYMBOL_GPL(pm_runtime_no_callbacks);

/**
 * pm_runtime_irq_safe - Leave interrupts disabled during callbacks.
 * @dev: Device to handle
 *
 * Set the power.irq_safe flag, which tells the PM core that the
 * ->runtime_suspend() and ->runtime_resume() callbacks for this device should
 * always be invoked with the spinlock held and interrupts disabled.  It also
 * causes the parent's usage counter to be permanently incremented, preventing
 * the parent from runtime suspending -- otherwise an irq-safe child might have
 * to wait for a non-irq-safe parent.
 */
void pm_runtime_irq_safe(struct device *dev)
{
	if (dev->parent)
		pm_runtime_get_sync(dev->parent);
	spin_lock_irq(&dev->power.lock);
	dev->power.irq_safe = 1;
	spin_unlock_irq(&dev->power.lock);
}
EXPORT_SYMBOL_GPL(pm_runtime_irq_safe);

/**
 * update_autosuspend - Handle a change to a device's autosuspend settings.
 * @dev: Device to handle.
 * @old_delay: The former autosuspend_delay value.
 * @old_use: The former use_autosuspend value.
 *
 * Prevent runtime suspend if the new delay is negative and use_autosuspend is
 * set; otherwise allow it.  Send an idle notification if suspends are allowed.
 *
 * This function must be called under dev->power.lock with interrupts disabled.
 */
static void update_autosuspend(struct device *dev, int old_delay, int old_use)
{
	int delay = dev->power.autosuspend_delay;

	/* Should runtime suspend be prevented now? */
	if (dev->power.use_autosuspend && delay < 0) {

		/* If it used to be allowed then prevent it. */
		if (!old_use || old_delay >= 0) {
			atomic_inc(&dev->power.usage_count);
			rpm_resume(dev, 0);
		}
	}

	/* Runtime suspend should be allowed now. */
	else {

		/* If it used to be prevented then allow it. */
		if (old_use && old_delay < 0)
			atomic_dec(&dev->power.usage_count);

		/* Maybe we can autosuspend now. */
		rpm_idle(dev, RPM_AUTO);
	}
}

/**
 * pm_runtime_set_autosuspend_delay - Set a device's autosuspend_delay value.
 * @dev: Device to handle.
 * @delay: Value of the new delay in milliseconds.
 *
 * Set the device's power.autosuspend_delay value.  If it changes to negative
 * and the power.use_autosuspend flag is set, prevent runtime suspends.  If it
 * changes the other way, allow runtime suspends.
 */
void pm_runtime_set_autosuspend_delay(struct device *dev, int delay)
{
	int old_delay, old_use;

	spin_lock_irq(&dev->power.lock);
	old_delay = dev->power.autosuspend_delay;
	old_use = dev->power.use_autosuspend;
	dev->power.autosuspend_delay = delay;
	update_autosuspend(dev, old_delay, old_use);
	spin_unlock_irq(&dev->power.lock);
}
EXPORT_SYMBOL_GPL(pm_runtime_set_autosuspend_delay);

/**
 * __pm_runtime_use_autosuspend - Set a device's use_autosuspend flag.
 * @dev: Device to handle.
 * @use: New value for use_autosuspend.
 *
 * Set the device's power.use_autosuspend flag, and allow or prevent runtime
 * suspends as needed.
 */
void __pm_runtime_use_autosuspend(struct device *dev, bool use)
{
	int old_delay, old_use;

	spin_lock_irq(&dev->power.lock);
	old_delay = dev->power.autosuspend_delay;
	old_use = dev->power.use_autosuspend;
	dev->power.use_autosuspend = use;
	update_autosuspend(dev, old_delay, old_use);
	spin_unlock_irq(&dev->power.lock);
}
EXPORT_SYMBOL_GPL(__pm_runtime_use_autosuspend);

/**
 * pm_runtime_init - Initialize runtime PM fields in given device object.
 * @dev: Device object to initialize.
 */
void pm_runtime_init(struct device *dev)
{
	dev->power.runtime_status = RPM_SUSPENDED;
	dev->power.idle_notification = false;

	dev->power.disable_depth = 1;
	atomic_set(&dev->power.usage_count, 0);

	dev->power.runtime_error = 0;

	atomic_set(&dev->power.child_count, 0);
	pm_suspend_ignore_children(dev, false);
	dev->power.runtime_auto = true;

	dev->power.request_pending = false;
	dev->power.request = RPM_REQ_NONE;
	dev->power.deferred_resume = false;
	dev->power.accounting_timestamp = jiffies;
	INIT_WORK(&dev->power.work, pm_runtime_work);

	dev->power.timer_expires = 0;
	setup_timer(&dev->power.suspend_timer, pm_suspend_timer_fn,
			(unsigned long)dev);

	init_waitqueue_head(&dev->power.wait_queue);
}

/**
 * pm_runtime_remove - Prepare for removing a device from device hierarchy.
 * @dev: Device object being removed from device hierarchy.
 */
void pm_runtime_remove(struct device *dev)
{
	__pm_runtime_disable(dev, false);

	/* Change the status back to 'suspended' to match the initial status. */
	if (dev->power.runtime_status == RPM_ACTIVE)
		pm_runtime_set_suspended(dev);
	if (dev->power.irq_safe && dev->parent)
		pm_runtime_put(dev->parent);
}

/**
 * pm_runtime_force_suspend - Force a device into suspend state if needed.
 * @dev: Device to suspend.
 *
 * Disable runtime PM so we safely can check the device's runtime PM status and
 * if it is active, invoke it's .runtime_suspend callback to bring it into
 * suspend state. Keep runtime PM disabled to preserve the state unless we
 * encounter errors.
 *
 * Typically this function may be invoked from a system suspend callback to make
 * sure the device is put into low power state.
 */
int pm_runtime_force_suspend(struct device *dev)
{
	int (*callback)(struct device *);
	int ret = 0;

	pm_runtime_disable(dev);
	if (pm_runtime_status_suspended(dev))
		return 0;

	callback = RPM_GET_CALLBACK(dev, runtime_suspend);

	if (!callback) {
		ret = -ENOSYS;
		goto err;
	}

	ret = callback(dev);
	if (ret)
		goto err;

	pm_runtime_set_suspended(dev);
	return 0;
err:
	pm_runtime_enable(dev);
	return ret;
}
EXPORT_SYMBOL_GPL(pm_runtime_force_suspend);

/**
 * pm_runtime_force_resume - Force a device into resume state.
 * @dev: Device to resume.
 *
 * Prior invoking this function we expect the user to have brought the device
 * into low power state by a call to pm_runtime_force_suspend(). Here we reverse
 * those actions and brings the device into full power. We update the runtime PM
 * status and re-enables runtime PM.
 *
 * Typically this function may be invoked from a system resume callback to make
 * sure the device is put into full power state.
 */
int pm_runtime_force_resume(struct device *dev)
{
	int (*callback)(struct device *);
	int ret = 0;

	callback = RPM_GET_CALLBACK(dev, runtime_resume);

	if (!callback) {
		ret = -ENOSYS;
		goto out;
	}

	ret = callback(dev);
	if (ret)
		goto out;

	pm_runtime_set_active(dev);
	pm_runtime_mark_last_busy(dev);
out:
	pm_runtime_enable(dev);
	return ret;
}
EXPORT_SYMBOL_GPL(pm_runtime_force_resume);<|MERGE_RESOLUTION|>--- conflicted
+++ resolved
@@ -30,7 +30,6 @@
 		ops = dev->bus->pm;
 	else
 		ops = NULL;
-<<<<<<< HEAD
 
 	if (ops)
 		cb = *(pm_callback_t *)((void *)ops + cb_offset);
@@ -42,24 +41,6 @@
 
 	return cb;
 }
-
-#define RPM_GET_CALLBACK(dev, callback) \
-		__rpm_get_callback(dev, offsetof(struct dev_pm_ops, callback))
-
-#ifdef CONFIG_PM_RUNTIME
-=======
-
-	if (ops)
-		cb = *(pm_callback_t *)((void *)ops + cb_offset);
-	else
-		cb = NULL;
-
-	if (!cb && dev->driver && dev->driver->pm)
-		cb = *(pm_callback_t *)((void *)dev->driver->pm + cb_offset);
-
-	return cb;
-}
->>>>>>> ceb6c9c8
 
 #define RPM_GET_CALLBACK(dev, callback) \
 		__rpm_get_callback(dev, offsetof(struct dev_pm_ops, callback))
