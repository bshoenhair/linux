/*
 * max77693.c - mfd core driver for the MAX 77693
 *
 * Copyright (C) 2012 Samsung Electronics
 * SangYoung Son <hello.son@smasung.com>
 *
 * This program is not provided / owned by Maxim Integrated Products.
 *
 * This program is free software; you can redistribute it and/or modify
 * it under the terms of the GNU General Public License as published by
 * the Free Software Foundation; either version 2 of the License, or
 * (at your option) any later version.
 *
 * This program is distributed in the hope that it will be useful,
 * but WITHOUT ANY WARRANTY; without even the implied warranty of
 * MERCHANTABILITY or FITNESS FOR A PARTICULAR PURPOSE.  See the
 * GNU General Public License for more details.
 *
 * You should have received a copy of the GNU General Public License
 * along with this program; if not, write to the Free Software
 * Foundation, Inc., 59 Temple Place, Suite 330, Boston, MA  02111-1307  USA
 *
 * This driver is based on max8997.c
 */

#include <linux/module.h>
#include <linux/slab.h>
#include <linux/i2c.h>
#include <linux/err.h>
#include <linux/interrupt.h>
#include <linux/of.h>
#include <linux/pm_runtime.h>
#include <linux/mutex.h>
#include <linux/mfd/core.h>
#include <linux/mfd/max77693.h>
#include <linux/mfd/max77693-private.h>
#include <linux/regulator/machine.h>
#include <linux/regmap.h>

#define I2C_ADDR_PMIC	(0xCC >> 1)	/* Charger, Flash LED */
#define I2C_ADDR_MUIC	(0x4A >> 1)
#define I2C_ADDR_HAPTIC	(0x90 >> 1)

static const struct mfd_cell max77693_devs[] = {
	{ .name = "max77693-pmic", },
<<<<<<< HEAD
	{ .name = "max77693-charger", },
	{ .name = "max77693-muic", },
	{ .name = "max77693-haptic", },
=======
	{
		.name = "max77693-charger",
		.of_compatible = "maxim,max77693-charger",
	},
	{ .name = "max77693-muic", },
	{
		.name = "max77693-haptic",
		.of_compatible = "maxim,max77693-haptic",
	},
>>>>>>> 292aabb1
	{
		.name = "max77693-flash",
		.of_compatible = "maxim,max77693-flash",
	},
};

static const struct regmap_config max77693_regmap_config = {
	.reg_bits = 8,
	.val_bits = 8,
	.max_register = MAX77693_PMIC_REG_END,
};

static const struct regmap_irq max77693_led_irqs[] = {
	{ .mask = LED_IRQ_FLED2_OPEN,  },
	{ .mask = LED_IRQ_FLED2_SHORT, },
	{ .mask = LED_IRQ_FLED1_OPEN,  },
	{ .mask = LED_IRQ_FLED1_SHORT, },
	{ .mask = LED_IRQ_MAX_FLASH,   },
};

static const struct regmap_irq_chip max77693_led_irq_chip = {
	.name			= "max77693-led",
	.status_base		= MAX77693_LED_REG_FLASH_INT,
	.mask_base		= MAX77693_LED_REG_FLASH_INT_MASK,
	.mask_invert		= false,
	.num_regs		= 1,
	.irqs			= max77693_led_irqs,
	.num_irqs		= ARRAY_SIZE(max77693_led_irqs),
};

static const struct regmap_irq max77693_topsys_irqs[] = {
	{ .mask = TOPSYS_IRQ_T120C_INT,  },
	{ .mask = TOPSYS_IRQ_T140C_INT,  },
	{ .mask = TOPSYS_IRQ_LOWSYS_INT, },
};

static const struct regmap_irq_chip max77693_topsys_irq_chip = {
	.name			= "max77693-topsys",
	.status_base		= MAX77693_PMIC_REG_TOPSYS_INT,
	.mask_base		= MAX77693_PMIC_REG_TOPSYS_INT_MASK,
	.mask_invert		= false,
	.num_regs		= 1,
	.irqs			= max77693_topsys_irqs,
	.num_irqs		= ARRAY_SIZE(max77693_topsys_irqs),
};

static const struct regmap_irq max77693_charger_irqs[] = {
	{ .mask = CHG_IRQ_BYP_I,   },
	{ .mask = CHG_IRQ_THM_I,   },
	{ .mask = CHG_IRQ_BAT_I,   },
	{ .mask = CHG_IRQ_CHG_I,   },
	{ .mask = CHG_IRQ_CHGIN_I, },
};

static const struct regmap_irq_chip max77693_charger_irq_chip = {
	.name			= "max77693-charger",
	.status_base		= MAX77693_CHG_REG_CHG_INT,
	.mask_base		= MAX77693_CHG_REG_CHG_INT_MASK,
	.mask_invert		= false,
	.num_regs		= 1,
	.irqs			= max77693_charger_irqs,
	.num_irqs		= ARRAY_SIZE(max77693_charger_irqs),
};

static const struct regmap_config max77693_regmap_muic_config = {
	.reg_bits = 8,
	.val_bits = 8,
	.max_register = MAX77693_MUIC_REG_END,
};

static const struct regmap_irq max77693_muic_irqs[] = {
	{ .reg_offset = 0, .mask = MUIC_IRQ_INT1_ADC,		},
	{ .reg_offset = 0, .mask = MUIC_IRQ_INT1_ADC_LOW,	},
	{ .reg_offset = 0, .mask = MUIC_IRQ_INT1_ADC_ERR,	},
	{ .reg_offset = 0, .mask = MUIC_IRQ_INT1_ADC1K,		},

	{ .reg_offset = 1, .mask = MUIC_IRQ_INT2_CHGTYP,	},
	{ .reg_offset = 1, .mask = MUIC_IRQ_INT2_CHGDETREUN,	},
	{ .reg_offset = 1, .mask = MUIC_IRQ_INT2_DCDTMR,	},
	{ .reg_offset = 1, .mask = MUIC_IRQ_INT2_DXOVP,		},
	{ .reg_offset = 1, .mask = MUIC_IRQ_INT2_VBVOLT,	},
	{ .reg_offset = 1, .mask = MUIC_IRQ_INT2_VIDRM,		},

	{ .reg_offset = 2, .mask = MUIC_IRQ_INT3_EOC,		},
	{ .reg_offset = 2, .mask = MUIC_IRQ_INT3_CGMBC,		},
	{ .reg_offset = 2, .mask = MUIC_IRQ_INT3_OVP,		},
	{ .reg_offset = 2, .mask = MUIC_IRQ_INT3_MBCCHG_ERR,	},
	{ .reg_offset = 2, .mask = MUIC_IRQ_INT3_CHG_ENABLED,	},
	{ .reg_offset = 2, .mask = MUIC_IRQ_INT3_BAT_DET,	},
};

static const struct regmap_irq_chip max77693_muic_irq_chip = {
	.name			= "max77693-muic",
	.status_base		= MAX77693_MUIC_REG_INT1,
	.mask_base		= MAX77693_MUIC_REG_INTMASK1,
	.mask_invert		= true,
	.num_regs		= 3,
	.irqs			= max77693_muic_irqs,
	.num_irqs		= ARRAY_SIZE(max77693_muic_irqs),
};

static const struct regmap_config max77693_regmap_haptic_config = {
	.reg_bits = 8,
	.val_bits = 8,
	.max_register = MAX77693_HAPTIC_REG_END,
};

static int max77693_i2c_probe(struct i2c_client *i2c,
			      const struct i2c_device_id *id)
{
	struct max77693_dev *max77693;
	unsigned int reg_data;
	int ret = 0;

	max77693 = devm_kzalloc(&i2c->dev,
			sizeof(struct max77693_dev), GFP_KERNEL);
	if (max77693 == NULL)
		return -ENOMEM;

	i2c_set_clientdata(i2c, max77693);
	max77693->dev = &i2c->dev;
	max77693->i2c = i2c;
	max77693->irq = i2c->irq;
	max77693->type = id->driver_data;

	max77693->regmap = devm_regmap_init_i2c(i2c, &max77693_regmap_config);
	if (IS_ERR(max77693->regmap)) {
		ret = PTR_ERR(max77693->regmap);
		dev_err(max77693->dev, "failed to allocate register map: %d\n",
				ret);
		return ret;
	}

	ret = regmap_read(max77693->regmap, MAX77693_PMIC_REG_PMIC_ID2,
				&reg_data);
	if (ret < 0) {
		dev_err(max77693->dev, "device not found on this channel\n");
		return ret;
	} else
		dev_info(max77693->dev, "device ID: 0x%x\n", reg_data);

	max77693->muic = i2c_new_dummy(i2c->adapter, I2C_ADDR_MUIC);
	if (!max77693->muic) {
		dev_err(max77693->dev, "Failed to allocate I2C device for MUIC\n");
		return -ENODEV;
	}
	i2c_set_clientdata(max77693->muic, max77693);

	max77693->haptic = i2c_new_dummy(i2c->adapter, I2C_ADDR_HAPTIC);
	if (!max77693->haptic) {
		dev_err(max77693->dev, "Failed to allocate I2C device for Haptic\n");
		ret = -ENODEV;
		goto err_i2c_haptic;
	}
	i2c_set_clientdata(max77693->haptic, max77693);

	max77693->regmap_haptic = devm_regmap_init_i2c(max77693->haptic,
					&max77693_regmap_haptic_config);
	if (IS_ERR(max77693->regmap_haptic)) {
		ret = PTR_ERR(max77693->regmap_haptic);
		dev_err(max77693->dev,
			"failed to initialize haptic register map: %d\n", ret);
		goto err_regmap;
	}

	/*
	 * Initialize register map for MUIC device because use regmap-muic
	 * instance of MUIC device when irq of max77693 is initialized
	 * before call max77693-muic probe() function.
	 */
	max77693->regmap_muic = devm_regmap_init_i2c(max77693->muic,
					 &max77693_regmap_muic_config);
	if (IS_ERR(max77693->regmap_muic)) {
		ret = PTR_ERR(max77693->regmap_muic);
		dev_err(max77693->dev,
			"failed to allocate register map: %d\n", ret);
		goto err_regmap;
	}

	ret = regmap_add_irq_chip(max77693->regmap, max77693->irq,
				IRQF_ONESHOT | IRQF_SHARED |
				IRQF_TRIGGER_FALLING, 0,
				&max77693_led_irq_chip,
				&max77693->irq_data_led);
	if (ret) {
		dev_err(max77693->dev, "failed to add irq chip: %d\n", ret);
		goto err_regmap;
	}

	ret = regmap_add_irq_chip(max77693->regmap, max77693->irq,
				IRQF_ONESHOT | IRQF_SHARED |
				IRQF_TRIGGER_FALLING, 0,
				&max77693_topsys_irq_chip,
				&max77693->irq_data_topsys);
	if (ret) {
		dev_err(max77693->dev, "failed to add irq chip: %d\n", ret);
		goto err_irq_topsys;
	}

	ret = regmap_add_irq_chip(max77693->regmap, max77693->irq,
				IRQF_ONESHOT | IRQF_SHARED |
				IRQF_TRIGGER_FALLING, 0,
				&max77693_charger_irq_chip,
				&max77693->irq_data_charger);
	if (ret) {
		dev_err(max77693->dev, "failed to add irq chip: %d\n", ret);
		goto err_irq_charger;
	}

	ret = regmap_add_irq_chip(max77693->regmap_muic, max77693->irq,
				IRQF_ONESHOT | IRQF_SHARED |
				IRQF_TRIGGER_FALLING, 0,
				&max77693_muic_irq_chip,
				&max77693->irq_data_muic);
	if (ret) {
		dev_err(max77693->dev, "failed to add irq chip: %d\n", ret);
		goto err_irq_muic;
	}

	/* Unmask interrupts from all blocks in interrupt source register */
	ret = regmap_update_bits(max77693->regmap,
				MAX77693_PMIC_REG_INTSRC_MASK,
				SRC_IRQ_ALL, (unsigned int)~SRC_IRQ_ALL);
	if (ret < 0) {
		dev_err(max77693->dev,
			"Could not unmask interrupts in INTSRC: %d\n",
			ret);
		goto err_intsrc;
	}

	pm_runtime_set_active(max77693->dev);

	ret = mfd_add_devices(max77693->dev, -1, max77693_devs,
			      ARRAY_SIZE(max77693_devs), NULL, 0, NULL);
	if (ret < 0)
		goto err_mfd;

	return ret;

err_mfd:
	mfd_remove_devices(max77693->dev);
err_intsrc:
	regmap_del_irq_chip(max77693->irq, max77693->irq_data_muic);
err_irq_muic:
	regmap_del_irq_chip(max77693->irq, max77693->irq_data_charger);
err_irq_charger:
	regmap_del_irq_chip(max77693->irq, max77693->irq_data_topsys);
err_irq_topsys:
	regmap_del_irq_chip(max77693->irq, max77693->irq_data_led);
err_regmap:
	i2c_unregister_device(max77693->haptic);
err_i2c_haptic:
	i2c_unregister_device(max77693->muic);
	return ret;
}

static int max77693_i2c_remove(struct i2c_client *i2c)
{
	struct max77693_dev *max77693 = i2c_get_clientdata(i2c);

	mfd_remove_devices(max77693->dev);

	regmap_del_irq_chip(max77693->irq, max77693->irq_data_muic);
	regmap_del_irq_chip(max77693->irq, max77693->irq_data_charger);
	regmap_del_irq_chip(max77693->irq, max77693->irq_data_topsys);
	regmap_del_irq_chip(max77693->irq, max77693->irq_data_led);

	i2c_unregister_device(max77693->muic);
	i2c_unregister_device(max77693->haptic);

	return 0;
}

static const struct i2c_device_id max77693_i2c_id[] = {
	{ "max77693", TYPE_MAX77693 },
	{ }
};
MODULE_DEVICE_TABLE(i2c, max77693_i2c_id);

static int max77693_suspend(struct device *dev)
{
	struct i2c_client *i2c = container_of(dev, struct i2c_client, dev);
	struct max77693_dev *max77693 = i2c_get_clientdata(i2c);

	if (device_may_wakeup(dev)) {
		enable_irq_wake(max77693->irq);
		disable_irq(max77693->irq);
	}

	return 0;
}

static int max77693_resume(struct device *dev)
{
	struct i2c_client *i2c = container_of(dev, struct i2c_client, dev);
	struct max77693_dev *max77693 = i2c_get_clientdata(i2c);

	if (device_may_wakeup(dev)) {
		disable_irq_wake(max77693->irq);
		enable_irq(max77693->irq);
	}

	return 0;
}

static const struct dev_pm_ops max77693_pm = {
	.suspend = max77693_suspend,
	.resume = max77693_resume,
};

#ifdef CONFIG_OF
static const struct of_device_id max77693_dt_match[] = {
	{ .compatible = "maxim,max77693" },
	{},
};
#endif

static struct i2c_driver max77693_i2c_driver = {
	.driver = {
		   .name = "max77693",
		   .owner = THIS_MODULE,
		   .pm = &max77693_pm,
		   .of_match_table = of_match_ptr(max77693_dt_match),
	},
	.probe = max77693_i2c_probe,
	.remove = max77693_i2c_remove,
	.id_table = max77693_i2c_id,
};

static int __init max77693_i2c_init(void)
{
	return i2c_add_driver(&max77693_i2c_driver);
}
/* init early so consumer devices can complete system boot */
subsys_initcall(max77693_i2c_init);

static void __exit max77693_i2c_exit(void)
{
	i2c_del_driver(&max77693_i2c_driver);
}
module_exit(max77693_i2c_exit);

MODULE_DESCRIPTION("MAXIM 77693 multi-function core driver");
MODULE_AUTHOR("SangYoung, Son <hello.son@samsung.com>");
MODULE_LICENSE("GPL");<|MERGE_RESOLUTION|>--- conflicted
+++ resolved
@@ -43,11 +43,6 @@
 
 static const struct mfd_cell max77693_devs[] = {
 	{ .name = "max77693-pmic", },
-<<<<<<< HEAD
-	{ .name = "max77693-charger", },
-	{ .name = "max77693-muic", },
-	{ .name = "max77693-haptic", },
-=======
 	{
 		.name = "max77693-charger",
 		.of_compatible = "maxim,max77693-charger",
@@ -57,7 +52,6 @@
 		.name = "max77693-haptic",
 		.of_compatible = "maxim,max77693-haptic",
 	},
->>>>>>> 292aabb1
 	{
 		.name = "max77693-flash",
 		.of_compatible = "maxim,max77693-flash",
