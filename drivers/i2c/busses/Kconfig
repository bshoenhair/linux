--- conflicted
+++ resolved
@@ -802,10 +802,7 @@
 
 config I2C_TAOS_EVM
 	tristate "TAOS evaluation module"
-<<<<<<< HEAD
-=======
-	depends on EXPERIMENTAL && TTY
->>>>>>> 9e17df37
+	depends on TTY
 	select SERIO
 	select SERIO_SERPORT
 	default n
