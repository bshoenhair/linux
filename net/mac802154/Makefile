--- conflicted
+++ resolved
@@ -1,9 +1,5 @@
 obj-$(CONFIG_MAC802154)	+= mac802154.o
 mac802154-objs		:= main.o rx.o tx.o mac_cmd.o mib.o \
-<<<<<<< HEAD
-			   iface.o llsec.o util.o
-=======
 			   iface.o llsec.o util.o cfg.o
->>>>>>> 9e6f3f47
 
 ccflags-y += -D__CHECK_ENDIAN__