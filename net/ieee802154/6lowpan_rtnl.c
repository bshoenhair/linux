--- conflicted
+++ resolved
@@ -200,26 +200,6 @@
 	return lowpan_header_decompress(skb, skb->dev, sap, sa.addr_type,
 					IEEE802154_ADDR_LEN, dap, da.addr_type,
 					IEEE802154_ADDR_LEN, iphc0, iphc1);
-<<<<<<< HEAD
-
-drop:
-	kfree_skb(skb);
-	return -EINVAL;
-}
-
-static int lowpan_set_address(struct net_device *dev, void *p)
-{
-	struct sockaddr *sa = p;
-
-	if (netif_running(dev))
-		return -EBUSY;
-
-	/* TODO: validate addr */
-	memcpy(dev->dev_addr, sa->sa_data, dev->addr_len);
-
-	return 0;
-=======
->>>>>>> 9e6f3f47
 }
 
 static struct sk_buff*
@@ -538,11 +518,7 @@
 		case LOWPAN_DISPATCH_IPHC:	/* ipv6 datagram */
 			ret = iphc_decompress(skb, &hdr);
 			if (ret < 0)
-<<<<<<< HEAD
-				goto drop;
-=======
 				goto drop_skb;
->>>>>>> 9e6f3f47
 
 			return lowpan_give_skb_to_devices(skb, NULL);
 		case LOWPAN_DISPATCH_FRAG1:	/* first fragment header */
@@ -550,11 +526,7 @@
 			if (ret == 1) {
 				ret = iphc_decompress(skb, &hdr);
 				if (ret < 0)
-<<<<<<< HEAD
-					goto drop;
-=======
 					goto drop_skb;
->>>>>>> 9e6f3f47
 
 				return lowpan_give_skb_to_devices(skb, NULL);
 			} else if (ret == -1) {
@@ -567,11 +539,7 @@
 			if (ret == 1) {
 				ret = iphc_decompress(skb, &hdr);
 				if (ret < 0)
-<<<<<<< HEAD
-					goto drop;
-=======
 					goto drop_skb;
->>>>>>> 9e6f3f47
 
 				return lowpan_give_skb_to_devices(skb, NULL);
 			} else if (ret == -1) {
