--- conflicted
+++ resolved
@@ -175,7 +175,6 @@
 #endif
 
 	CCK_GROUP,
-<<<<<<< HEAD
 
 #ifdef CONFIG_MAC80211_RC_MINSTREL_VHT
 	VHT_GROUP(1, 0, BW_20),
@@ -184,16 +183,6 @@
 	VHT_GROUP(3, 0, BW_20),
 #endif
 
-=======
-
-#ifdef CONFIG_MAC80211_RC_MINSTREL_VHT
-	VHT_GROUP(1, 0, BW_20),
-	VHT_GROUP(2, 0, BW_20),
-#if MINSTREL_MAX_STREAMS >= 3
-	VHT_GROUP(3, 0, BW_20),
-#endif
-
->>>>>>> a44aa400
 	VHT_GROUP(1, 1, BW_20),
 	VHT_GROUP(2, 1, BW_20),
 #if MINSTREL_MAX_STREAMS >= 3
@@ -1197,8 +1186,6 @@
 
 		/* Mark MCS > 7 as unsupported if STA is in static SMPS mode */
 		if (sta->smps_mode == IEEE80211_SMPS_STATIC && nss > 1)
-<<<<<<< HEAD
-=======
 			continue;
 
 		/* HT rate */
@@ -1210,7 +1197,6 @@
 			mi->groups[i].supported = mcs->rx_mask[nss - 1];
 			if (mi->groups[i].supported)
 				n_supported++;
->>>>>>> a44aa400
 			continue;
 		}
 
@@ -1235,42 +1221,6 @@
 		else
 			bw = BW_20;
 
-<<<<<<< HEAD
-		/* HT rate */
-		if (gflags & IEEE80211_TX_RC_MCS) {
-#ifdef CONFIG_MAC80211_RC_MINSTREL_VHT
-			if (use_vht && minstrel_vht_only)
-				continue;
-#endif
-			mi->groups[i].supported = mcs->rx_mask[nss - 1];
-			if (mi->groups[i].supported)
-				n_supported++;
-			continue;
-		}
-
-		/* VHT rate */
-		if (!vht_cap->vht_supported ||
-		    WARN_ON(!(gflags & IEEE80211_TX_RC_VHT_MCS)) ||
-		    WARN_ON(gflags & IEEE80211_TX_RC_160_MHZ_WIDTH))
-			continue;
-
-		if (gflags & IEEE80211_TX_RC_80_MHZ_WIDTH) {
-			if (sta->bandwidth < IEEE80211_STA_RX_BW_80 ||
-			    ((gflags & IEEE80211_TX_RC_SHORT_GI) &&
-			     !(vht_cap->cap & IEEE80211_VHT_CAP_SHORT_GI_80))) {
-				continue;
-			}
-		}
-
-		if (gflags & IEEE80211_TX_RC_40_MHZ_WIDTH)
-			bw = BW_40;
-		else if (gflags & IEEE80211_TX_RC_80_MHZ_WIDTH)
-			bw = BW_80;
-		else
-			bw = BW_20;
-
-=======
->>>>>>> a44aa400
 		mi->groups[i].supported = minstrel_get_valid_vht_rates(bw, nss,
 				vht_cap->vht_mcs.tx_mcs_map);
 
