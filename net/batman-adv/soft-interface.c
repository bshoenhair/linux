--- conflicted
+++ resolved
@@ -180,11 +180,6 @@
 	switch (ntohs(ethhdr->h_proto)) {
 	case ETH_P_8021Q:
 		vhdr = (struct vlan_ethhdr *)skb->data;
-<<<<<<< HEAD
-		vid = ntohs(vhdr->h_vlan_TCI) & VLAN_VID_MASK;
-		vid |= BATADV_VLAN_HAS_TAG;
-=======
->>>>>>> d8ec26d7
 
 		if (vhdr->h_vlan_encapsulated_proto != ethertype)
 			break;
@@ -362,11 +357,6 @@
 	switch (ntohs(ethhdr->h_proto)) {
 	case ETH_P_8021Q:
 		vhdr = (struct vlan_ethhdr *)skb->data;
-<<<<<<< HEAD
-		vid = ntohs(vhdr->h_vlan_TCI) & VLAN_VID_MASK;
-		vid |= BATADV_VLAN_HAS_TAG;
-=======
->>>>>>> d8ec26d7
 
 		if (vhdr->h_vlan_encapsulated_proto != ethertype)
 			break;
